--- conflicted
+++ resolved
@@ -2,16 +2,12 @@
 
 ## 4.11
 
-<<<<<<< HEAD
 -   Must configure **METADATA_BACKUP_GITREPO** and **METADATA_BACKUP_PATH** in local settings. These will determine locations for (respectively) the remote metadata repository (e.g. "https://github.com/Princeton-CDH/test-geniza-metadata") and the local files for the metadata exposts and syncing (e.g. "~/github/test-geniza-metadata").
-
 -   For a cron job to backup metadata, try: `python manage.py export_metadata -ws -v 0`
-    -   (i.e. Export metadata, making sure to write export files locally (`-w`) and sync those files to the remote repository (`-s`), while keeping a verbosity level of 0 (`-v 0`).)
-=======
+    (i.e. Export metadata, making sure to write export files locally (`-w`) and sync those files to the remote repository (`-s`), while keeping a verbosity level of 0 (`-v 0`).)
 -   Solr configuration has changed (change to description field).
     Ensure Solr configset has been updated and then reindex all
     content: `python manage.py index`
->>>>>>> a700a472
 
 ## 4.10
 
