--- conflicted
+++ resolved
@@ -3,12 +3,9 @@
 ## 4.5.0
 
 -   Document date functionality in this release requires updating the Solr index. Run `python manage.py index` to reindex all content.
-<<<<<<< HEAD
 -   Run `python manage.py sync_transcriptions` to migrate transcription content to new paged/chunked format
-=======
 -   The `convert_dates` manage command should be run to clean up existing standardized dates for use with filtering and sorting. First run `python manage.py convert_dates update` to reconvert dates from supported calendars; then run `python manage.py convert_dates clean` to standardize non-standard formats that can be easily adjusted.
 -   Run `python manage.py import_manifests` to import and link any manifests that are referenced by url but not cached or associated in the database with their corresponding fragments.
->>>>>>> 1aca4fea
 
 ## 4.4.0
 
