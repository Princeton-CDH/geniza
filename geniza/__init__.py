--- conflicted
+++ resolved
@@ -1,8 +1,4 @@
-<<<<<<< HEAD
-__version_info__ = (4, 8, 0, "transcription")
-=======
-__version_info__ = (4, 9, 0, "dev")
->>>>>>> d1bb39de
+__version_info__ = (4, 9, 0, "transcription")
 
 
 # Dot-connect all but the last. Last is dash-connected if not None.
