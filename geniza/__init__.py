<<<<<<< HEAD
__version_info__ = (0, 8, 0, None)  # but 4.0 when we reach MVP!
=======
__version_info__ = (4, 0, 0, None)
>>>>>>> e98c49b2


# Dot-connect all but the last. Last is dash-connected if not None.
__version__ = ".".join([str(i) for i in __version_info__[:-1]])
if __version_info__[-1] is not None:
    __version__ += "-%s" % (__version_info__[-1],)


# context processor to add version to the template environment
def context_extras(request):
    return {
        # software version
        "SW_VERSION": __version__
    }<|MERGE_RESOLUTION|>--- conflicted
+++ resolved
@@ -1,8 +1,4 @@
-<<<<<<< HEAD
-__version_info__ = (0, 8, 0, None)  # but 4.0 when we reach MVP!
-=======
 __version_info__ = (4, 0, 0, None)
->>>>>>> e98c49b2
 
 
 # Dot-connect all but the last. Last is dash-connected if not None.
