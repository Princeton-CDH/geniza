--- conflicted
+++ resolved
@@ -196,12 +196,6 @@
         anno = self.get_object()
         json_data = json.loads(request.body)
         anno.set_content(json_data)
-<<<<<<< HEAD
-        # TODO: only save and create log entryif changed
-        anno.save()
-=======
->>>>>>> a9ab8cdb
-
         # only save and create log entry if changed
         if any(anno.has_changed(f) for f in ["content", "canonical", "via"]):
             anno.save()
