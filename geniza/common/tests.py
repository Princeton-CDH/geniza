import pytest
from unittest.mock import Mock
from django.contrib.auth.models import Group, User
<<<<<<< HEAD
from django.test import TestCase, override_settings
from django.contrib.sites.models import Site
from unittest.mock import Mock
import pytest

from geniza.common.utils import absolutize_url
from geniza.common.admin import LocalUserAdmin
=======
from django.test import TestCase

from geniza.common.admin import LocalUserAdmin, custom_empty_field_list_filter
>>>>>>> d7ff2cb9


@pytest.mark.django_db
class TestLocalUserAdmin(TestCase):
    def test_group_names(self):
        testuser = User.objects.create(username="test")
        local_useradm = LocalUserAdmin(User, "")

        assert local_useradm.group_names(testuser) is None

        grp1 = Group.objects.create(name="testers")
        grp2 = Group.objects.create(name="staff")
        grp3 = Group.objects.create(name="superusers")

        testuser.groups.add(grp1, grp2)
        group_names = local_useradm.group_names(testuser)
        assert grp1.name in group_names
        assert grp2.name in group_names
        assert grp3.name not in group_names


<<<<<<< HEAD
class TestCommonUtils(TestCase):
    @pytest.mark.django_db
    def test_absolutize_url(self):
        # Borrowed from https://github.com/Princeton-CDH/mep-django/blob/main/mep/common/tests.py
        https_url = "https://example.com/some/path/"
        # https url is returned unchanged
        assert absolutize_url(https_url) == https_url
        # testing with default site domain
        current_site = Site.objects.get_current()

        # test site domain without https
        current_site.domain = "example.org"
        current_site.save()
        local_path = "/foo/bar/"
        assert absolutize_url(local_path) == "https://example.org/foo/bar/"
        # trailing slash in domain doesn't result in double slash
        current_site.domain = "example.org/"
        current_site.save()
        assert absolutize_url(local_path) == "https://example.org/foo/bar/"
        # site at subdomain should work too
        current_site.domain = "example.org/sub/"
        current_site.save()
        assert absolutize_url(local_path) == "https://example.org/sub/foo/bar/"
        # site with https:// included
        current_site.domain = "https://example.org"
        assert absolutize_url(local_path) == "https://example.org/sub/foo/bar/"

        with override_settings(DEBUG=True):
            assert absolutize_url(local_path) == "https://example.org/sub/foo/bar/"
            mockrqst = Mock(scheme="http")
            assert (
                absolutize_url(local_path, mockrqst)
                == "http://example.org/sub/foo/bar/"
            )
=======
class TestCustomEmptyFieldListFilter:
    def test_title(self):
        """Accepts a custom title for the filter"""
        MyFilter = custom_empty_field_list_filter("my title")
        filter = MyFilter(
            field=Mock(),
            request=Mock(),
            params={},
            model=Mock(),
            model_admin=Mock(),
            field_path=Mock(),
        )
        assert filter.title == "my title"

    def test_options(self):
        """Accepts custom labels for the empty and non-empty filter options"""
        MyFilter = custom_empty_field_list_filter(
            "my title", empty_label="nope", non_empty_label="yep"
        )
        filter = MyFilter(
            field=Mock(),
            request=Mock(),
            params={},
            model=Mock(),
            model_admin=Mock(),
            field_path=Mock(),
        )
        choices = filter.choices(Mock())
        assert choices[1]["display"] == "nope"
        assert choices[2]["display"] == "yep"
>>>>>>> d7ff2cb9
<|MERGE_RESOLUTION|>--- conflicted
+++ resolved
@@ -1,19 +1,13 @@
 import pytest
 from unittest.mock import Mock
 from django.contrib.auth.models import Group, User
-<<<<<<< HEAD
 from django.test import TestCase, override_settings
 from django.contrib.sites.models import Site
 from unittest.mock import Mock
 import pytest
 
 from geniza.common.utils import absolutize_url
-from geniza.common.admin import LocalUserAdmin
-=======
-from django.test import TestCase
-
 from geniza.common.admin import LocalUserAdmin, custom_empty_field_list_filter
->>>>>>> d7ff2cb9
 
 
 @pytest.mark.django_db
@@ -35,8 +29,8 @@
         assert grp3.name not in group_names
 
 
-<<<<<<< HEAD
 class TestCommonUtils(TestCase):
+  
     @pytest.mark.django_db
     def test_absolutize_url(self):
         # Borrowed from https://github.com/Princeton-CDH/mep-django/blob/main/mep/common/tests.py
@@ -70,7 +64,8 @@
                 absolutize_url(local_path, mockrqst)
                 == "http://example.org/sub/foo/bar/"
             )
-=======
+
+            
 class TestCustomEmptyFieldListFilter:
     def test_title(self):
         """Accepts a custom title for the filter"""
@@ -100,5 +95,4 @@
         )
         choices = filter.choices(Mock())
         assert choices[1]["display"] == "nope"
-        assert choices[2]["display"] == "yep"
->>>>>>> d7ff2cb9
+        assert choices[2]["display"] == "yep"