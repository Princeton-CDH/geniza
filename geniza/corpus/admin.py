from adminsortable2.admin import SortableAdminBase, SortableInlineAdminMixin
from django import forms
from django.contrib import admin, messages
from django.contrib.admin.models import LogEntry
from django.contrib.admin.utils import unquote
from django.contrib.contenttypes.models import ContentType
from django.contrib.postgres.aggregates import ArrayAgg
from django.contrib.postgres.fields import ArrayField
from django.core.exceptions import ValidationError
from django.db.models import CharField, Count, F, Q, TextField
from django.db.models.functions import Concat
from django.forms.widgets import HiddenInput, Textarea, TextInput
from django.http import HttpResponseRedirect
from django.urls import path, resolve, reverse
from django.utils import timezone
from django.utils.html import format_html
from modeltranslation.admin import TabbedTranslationAdmin

from geniza.annotations.models import Annotation
from geniza.common.admin import custom_empty_field_list_filter
from geniza.corpus.dates import DocumentDateMixin
from geniza.corpus.forms import DocumentPersonForm, DocumentPlaceForm
from geniza.corpus.metadata_export import AdminDocumentExporter, AdminFragmentExporter
from geniza.corpus.models import (
    Collection,
    Dating,
    Document,
    DocumentEventRelation,
    DocumentType,
    Fragment,
    LanguageScript,
    TextBlock,
)
from geniza.corpus.solr_queryset import DocumentSolrQuerySet
from geniza.corpus.views import DocumentMerge
from geniza.entities.admin import PersonInline, PlaceInline
from geniza.entities.models import DocumentPlaceRelation, Event, PersonDocumentRelation
from geniza.footnotes.admin import DocumentFootnoteInline
from geniza.footnotes.models import Footnote


class FragmentTextBlockInline(admin.TabularInline):
    """The TextBlockInline class for the Fragment admin"""

    model = TextBlock
    fields = (
        "document_link",
        "document_description",
        "multifragment",
        "side",
        "region",
    )
    readonly_fields = ("document_link", "document_description", "side")
    extra = 1

    def document_link(self, obj):
        document_path = reverse("admin:corpus_document_change", args=[obj.document.id])
        return format_html(f'<a href="{document_path}">{str(obj.document)}</a>')

    document_link.short_description = "Document"

    def document_description(self, obj):
        return obj.document.description


@admin.register(Collection)
class CollectionAdmin(admin.ModelAdmin):
    list_display = ("library", "name", "lib_abbrev", "abbrev", "location")
    search_fields = ("library", "location", "name")
    list_display_links = ("library", "name")


@admin.register(LanguageScript)
class LanguageScriptAdmin(admin.ModelAdmin):
    list_display = (
        "language",
        "script",
        "display_name",
        "documents",
        "secondary_documents",
    )

    document_admin_url = "admin:corpus_document_changelist"
    search_fields = ("language", "display_name")

    class Media:
        css = {"all": ("css/admin-local.css",)}

    def get_queryset(self, request):
        # The annotations we use for document count on the list view
        # make the search too slow for autocomplete.
        # Reset to original, unannotated queryset *only* for autocomplete
        qs = super().get_queryset(request)
        if request and request.path == "/admin/autocomplete/":
            # return without annotations
            return qs
        # otherwise, annotate with counts
        return qs.annotate(
            Count("document", distinct=True),
            Count("secondary_document", distinct=True),
        )

    @admin.display(
        ordering="document__count",
        description="# documents where this is the primary language",
    )
    def documents(self, obj):
        return format_html(
            '<a href="{0}?languages__id__exact={1!s}">{2}</a>',
            reverse(self.document_admin_url),
            str(obj.id),
            obj.document__count,
        )

    @admin.display(
        ordering="secondary_document__count",
        description="# documents where this is a secondary language",
    )
    def secondary_documents(self, obj):
        return format_html(
            '<a href="{0}?secondary_languages__id__exact={1!s}">{2}</a>',
            reverse(self.document_admin_url),
            str(obj.id),
            obj.secondary_document__count,
        )


class DocumentTextBlockInline(SortableInlineAdminMixin, admin.TabularInline):
    """The TextBlockInline class for the Document admin"""

    model = TextBlock
    autocomplete_fields = ["fragment"]
    readonly_fields = (
        "thumbnail",
        "side",
        "fragment_provenance",
    )
    fields = (
        "fragment",
        "multifragment",
        "side",
        "region",
        "order",
        "certain",
        "fragment_provenance",
        "thumbnail",
        "selected_images",
    )
    min_num = 1
    extra = 0
    formfield_overrides = {
        CharField: {"widget": TextInput(attrs={"size": "10"})},
        ArrayField: {"widget": HiddenInput()},  # hidden input for selected_images
    }

    @admin.display(description="Provenance")
    def fragment_provenance(self, obj):
        return obj.fragment.provenance


class DocumentForm(forms.ModelForm):
    class Meta:
        model = Document
        exclude = ()
        widgets = {
            "language_note": Textarea(attrs={"rows": 1}),
            "needs_review": Textarea(attrs={"rows": 3}),
            "notes": Textarea(attrs={"rows": 3}),
            "image_overrides": HiddenInput(),
        }

    def clean(self):
        # error if there is any overlap between language and secondary lang
        secondary_languages = self.cleaned_data["secondary_languages"]
        if any(
            slang in self.cleaned_data["languages"] for slang in secondary_languages
        ):
            raise ValidationError(
                "The same language cannot be both primary and secondary."
            )


class HasTranscriptionListFilter(admin.SimpleListFilter):
    """Custom list filter for documents with associated transcription content"""

    title = "Transcription"
    parameter_name = "transcription"

    def lookups(self, request, model_admin):
        return (
            ("yes", "Has transcription"),
            ("no", "No transcription"),
        )

    def queryset(self, request, queryset):
        if self.value() == "yes":
            return queryset.filter(
                footnotes__doc_relation__contains=Footnote.DIGITAL_EDITION
            )
        if self.value() == "no":
            return queryset.exclude(
                footnotes__doc_relation__contains=Footnote.DIGITAL_EDITION
            )


class HasTranslationListFilter(admin.SimpleListFilter):
    """Custom list filter for documents with associated translation content"""

    title = "Translation"
    parameter_name = "translation"

    def lookups(self, request, model_admin):
        return (
            ("yes", "Has translation"),
            ("yes_en", "Has English translation"),
            ("yes_he", "Has Hebrew translation"),
            ("no", "No translation"),
        )

    def queryset(self, request, queryset):
        if self.value() == "yes":
            return queryset.filter(
                footnotes__doc_relation__contains=Footnote.DIGITAL_TRANSLATION
            )
        # Filters for English and Hebrew translations:
        # In order to find documents with footnotes that satisfy both conditions, we need to make
        # a second query within the first, per Django docs ("Spanning multi-valued relationships")
        if self.value() == "yes_en":
            return queryset.filter(
                footnotes__in=Footnote.objects.filter(
                    doc_relation__contains=Footnote.DIGITAL_TRANSLATION,
                    source__languages__name="English",
                ),
            )
        if self.value() == "yes_he":
            return queryset.filter(
                footnotes__in=Footnote.objects.filter(
                    doc_relation__contains=Footnote.DIGITAL_TRANSLATION,
                    source__languages__name="Hebrew",
                ),
            )
        if self.value() == "no":
            return queryset.exclude(
                footnotes__doc_relation__contains=Footnote.DIGITAL_TRANSLATION
            )


class TextInputListFilter(admin.SimpleListFilter):
    """
    Custom list filter class for text input, adapted from this solution by Haki Benita:
    https://hakibenita.com/how-to-add-a-text-filter-to-django-admin
    """

    template = "admin/corpus/text_input_filter.html"

    def lookups(self, request, model_admin):
        # Dummy, required to show the filter.
        return ((),)

    def choices(self, changelist):
        # Grab only the "all" option.
        all_choice = next(super().choices(changelist))
        all_choice["query_parts"] = (
            (k, v)
            for k, v in changelist.get_filters_params().items()
            if k != self.parameter_name
        )
        yield all_choice


class DateListFilter(TextInputListFilter):
    """Admin date range filter for documents, using Solr queryset"""

    def queryset(self, request, queryset):
        """Get the filtered queryset based on date range filter input"""
        if self.value() is not None:
            date = self.value()

            # exclude any results that don't have a date or dating
            queryset = queryset.exclude(
                Q(dating__isnull=True) & Q(doc_date_standard="")
            )

            # get all before "to date" if we're using DateBeforeListFilter,
            # otherwise get all after "from date"
            date_filter = (
                ("[* TO %s]" % date)
                if self.parameter_name == "date__lte"
                else ("[%s TO *]" % date)
            )

            # use Solr to take advantage of processed date range fields
            sqs = DocumentSolrQuerySet()

            # different solr fields for dates, depdending on whether or not inferred are included
            date_field = (
                "document_date_dr"
                if request.GET.get("exclude_inferred", None) == "true"
                else "document_dating_dr"
            )
            date_filter_opts = {date_field: date_filter}
            sqs = sqs.filter(**date_filter_opts).only("pgpid").get_results(rows=100000)

            # filter queryset by id if there are results
            pks = [r["pgpid"] for r in sqs]
            if sqs:
                queryset = queryset.filter(pk__in=pks)
            else:
                queryset = queryset.none()
            if not (DocumentDateMixin.re_date_format.match(date)):
                messages.error(
                    request, "Dates must be in the format YYYY-MM-DD or YYYY."
                )
            return queryset


class DateAfterListFilter(DateListFilter):
    parameter_name = "date__gte"
    title = "Date from (CE)"


class DateBeforeListFilter(DateListFilter):
    parameter_name = "date__lte"
    title = "Date to (CE)"


class InferredDatingListFilter(admin.SimpleListFilter):
    """Custom list filter to indicate whether or not inferred datings should be considered, when
    filtering by date. Only applies when at least one date filter is also applied."""

    title = "date type (if at least one date filter active)"
    parameter_name = "exclude_inferred"

    def lookups(self, request, model_admin):
        return (("true", "Document dates only"),)

    def queryset(self, request, queryset):
        # no change to queryset, we only need the request param to adjust a different queryset
        return queryset

    def choices(self, changelist):
        # Modify the "All" option's display text to clarify its meaning
        choices = list(super().choices(changelist))
        choices[0]["display"] = "Document and inferred dates"
        return iter(choices)


class DocumentDatingInline(admin.TabularInline):
    """Inline for inferred dates on a document"""

    model = Dating
    fields = (
        "display_date",
        "standard_date",
        "rationale",
        "notes",
    )
    min_num = 0
    extra = 1
    formfield_overrides = {
        TextField: {"widget": Textarea(attrs={"rows": 4})},
    }


class DocumentPersonInline(PersonInline):
    """Inline for people related to a document"""

    model = PersonDocumentRelation
    form = DocumentPersonForm


class DocumentPlaceInline(PlaceInline):
    """Inline for places related to a document"""

    model = DocumentPlaceRelation
    form = DocumentPlaceForm


class DocumentEventInline(admin.TabularInline):
    """Inline for events related to a document"""

    autocomplete_fields = ("event",)
    fields = ("event", "notes")
    model = DocumentEventRelation
    min_num = 0
    extra = 1
    show_change_link = True
    verbose_name = "Related Event"
    verbose_name_plural = "Related Events"
    formfield_overrides = {
        TextField: {"widget": Textarea(attrs={"rows": "4"})},
    }


@admin.register(Document)
class DocumentAdmin(TabbedTranslationAdmin, SortableAdminBase, admin.ModelAdmin):
    form = DocumentForm
    # NOTE: columns display for default and needs review display
    # are controlled via admin css; update the css if you change the order here
    list_display = (
        "id",
        "needs_review",  # disabled by default with css
        "shelfmark_display",  #  = combined shelfmark or shelfmark override
        "description",
        "doctype",
        "all_tags",
        "all_languages",
        "last_modified",
        "has_transcription",
        "has_image",
        "is_public",
    )
    readonly_fields = (
        "created",
        "last_modified",
        "shelfmark",
        "id",
        "view_old_pgpids",
        "standard_date",
        "admin_thumbnails",
        "fragment_historical_shelfmarks",
    )
    search_fields = (
        "fragments__shelfmark",
        "id",
        "old_pgpids",
    )
    # TODO include search on edition once we add footnotes
    save_as = True
    # display unset document type as Unknown
    empty_value_display = "Unknown"

    # customize old pgpid display so unset does not show up as "Unknown"
    @admin.display(
        description="Old PGPIDs",
    )
    def view_old_pgpids(self, obj):
        return ",".join([str(pid) for pid in obj.old_pgpids]) if obj.old_pgpids else "-"

<<<<<<< HEAD
    # show fragment historic shelfmarks
    @admin.display(
        description="Historic shelfmarks",
    )
    def fragment_historic_shelfmarks(self, obj):
        all_textblocks = obj.textblock_set.all()
        all_fragments = [tb.fragment for tb in all_textblocks]
        return (
            "; ".join(
                [frag.old_shelfmarks for frag in all_fragments if frag.old_shelfmarks]
            )
        ) or "-"

    @admin.display(
        description="Standard date",
    )
    def standard_date(self, obj):
        return Document.standard_date_display(obj.doc_date_standard)

=======
>>>>>>> 14946ab8
    list_filter = (
        "doctype",
        HasTranscriptionListFilter,
        HasTranslationListFilter,
        (
            "textblock__fragment__iiif_url",
            custom_empty_field_list_filter("IIIF image", "Has image", "No image"),
        ),
        (
            "needs_review",
            custom_empty_field_list_filter("review status", "Needs review", "OK"),
        ),
        "status",
        DateAfterListFilter,
        DateBeforeListFilter,
        InferredDatingListFilter,
        ("textblock__fragment__collection", admin.RelatedOnlyFieldListFilter),
        ("languages", admin.RelatedOnlyFieldListFilter),
        ("secondary_languages", admin.RelatedOnlyFieldListFilter),
    )

    # organize into fieldsets so that we can insert inlines mid-form
    fieldsets = (
        (
            None,
            {
                "fields": (
                    (
                        "shelfmark",
                        "id",
                        "view_old_pgpids",
                        "fragment_historical_shelfmarks",
                    ),
                    "shelfmark_override",
                    "doctype",
                    ("languages", "secondary_languages"),
                    "language_note",
                    "description",
                )
            },
        ),
        (
            None,
            {
                "fields": (
                    (
                        "doc_date_original",
                        "doc_date_calendar",
                        "doc_date_standard",
                        "standard_date",
                    ),
                ),
            },
        ),
        (
            None,
            {
                "fields": (
                    "tags",
                    "status",
                    ("needs_review", "notes"),
                    "image_overrides",
                    "admin_thumbnails",
                )
            },
        ),
        # edition, translation
    )
    autocomplete_fields = ["languages", "secondary_languages"]
    # NOTE: autocomplete does not honor limit_choices_to in model
    inlines = [
        DocumentDatingInline,
        DocumentTextBlockInline,
        DocumentFootnoteInline,
        DocumentPersonInline,
        DocumentPlaceInline,
        DocumentEventInline,
    ]
    # mixed fieldsets and inlines: /templates/admin/snippets/mixed_inlines_fieldsets.html
    fieldsets_and_inlines_order = (
        "f",  # shelfmark, languages, description fieldset
        "f",  # date on document fieldset
        "i",  # DocumentDatingInline
        "f",  # tags, status, order override fieldset
        "itt",  # images/transcription/translation panel
        "i",  # DocumentTextBlockInline
        "i",  # DocumentFootnoteInline
        "i",  # DocumentPersonInline
        "i",  # DocumentPlaceInline
        "i",  # DocumentEventInline
    )

    class Media:
        css = {"all": ("css/admin-local.css",)}

    def get_form(self, request, obj=None, **kwargs):
        # Override to inject help text into display field
        help_texts = {
            "admin_thumbnails": """Drag image thumbnails to customize order when necessary (i.e.
            image sequence does not follow fragment/shelfmark sequence). Click rotation buttons to
            rotate images. Changes will be applied on save."""
        }
        kwargs.update({"help_texts": help_texts})
        return super().get_form(request, obj, **kwargs)

    def get_deleted_objects(self, objs, request):
        # override to remove log entries from list and permission check
        (
            deletable_objects,
            model_count,
            perms_needed,
            protected,
        ) = super().get_deleted_objects(objs, request)

        if "log entries" in model_count:
            # remove any counts for log entries
            del model_count["log entries"]
            # remove the permission needed for log entry deletion
            perms_needed.remove("log entry")
            # filter out Log Entry from the list of items to be displayed for deletion
            deletable_objects = [
                obj
                for obj in deletable_objects
                if not isinstance(obj, str) or not obj.startswith("Log entry:")
            ]
        return deletable_objects, model_count, perms_needed, protected

    def get_queryset(self, request):
        return (
            super()
            .get_queryset(request)
            .metadata_prefetch()
            .prefetch_related("footnotes")
            .annotate(shelfmk_all=ArrayAgg("textblock__fragment__shelfmark"))
            .order_by("shelfmk_all")
        )

    def get_search_results(self, request, queryset, search_term):
        """Override admin search to use Solr."""

        # use inherited method if this is an autocomplete search
        if request and request.path == "/admin/autocomplete/":
            return super().get_search_results(request, queryset, search_term)
        # otherwise, if search term is not blank, filter the queryset via solr search
        elif search_term:
            # - use AND instead of OR to get smaller result sets, more
            #  similar to default admin search behavior
            # - return pks for all matching records
            sqs = (
                DocumentSolrQuerySet()
                .admin_search(search_term)
                .only("pgpid")
                .get_results(rows=100000)
            )
            pks = [r["pgpid"] for r in sqs]
            # filter queryset by id if there are results
            if sqs:
                queryset = queryset.filter(pk__in=pks)
            else:
                queryset = queryset.none()

        # return queryset, use distinct not needed
        return queryset, False

    def save_model(self, request, obj, form, change):
        """Customize this model's save_model function and then execute the
        existing admin.ModelAdmin save_model function"""
        if "_saveasnew" in request.POST:
            # Get the ID from the admin URL
            original_pk = resolve(request.path).kwargs["object_id"]
            # Get the original object
            original_doc = obj._meta.concrete_model.objects.get(id=original_pk)
            clone_message = f"Cloned from {str(original_doc)}"
            obj.notes = "\n".join([val for val in (obj.notes, clone_message) if val])
            # update date created & modified so they are accurate
            # for the new model
            obj.created = timezone.now()
            obj.last_modified = None

        # set request on the object so that save method can send messages
        # if there is an error converting the date
        obj.request = request
        super().save_model(request, obj, form, change)

    def change_view(self, request, object_id, form_url="", extra_context=None):
        """Customize this model's change_view to add IIIF images and default/disabled panels
        to context for transcription/translation viewer, then execute existing change_view
        """
        extra_ctx = extra_context or {}
        document = self.get_object(request, object_id)
        if document:
            # get images
            images = document.iiif_images(with_placeholders=True)
            # get available digital content panels
            available_panels = document.available_digital_content
            extra_ctx.update(
                {
                    "images": images,
                    # show first two panels by default
                    "default_shown": available_panels[:2],
                    # disable any unavailable panels
                    "disabled": [
                        panel
                        for panel in ["images", "translation", "transcription"]
                        if panel not in available_panels
                    ],
                }
            )
        return super().change_view(
            request, object_id, form_url, extra_context=extra_ctx
        )

    def history_view(self, request, object_id, extra_context=None):
        """Customize this model's history_view to add histories for all the
        footnotes and annotations related to this document to context, then
        execute existing history_view"""
        document = self.get_object(request, unquote(object_id))
        # get related footnote log entries
        footnote_pks = document.footnotes.all().values_list("pk", flat=True)
        footnote_action_list = (
            LogEntry.objects.filter(
                object_id__in=[str(pk) for pk in footnote_pks],
                content_type=ContentType.objects.get(
                    app_label="footnotes", model="footnote"
                ),
            )
            .select_related()
            .order_by("action_time")
        )
        # get related annotation log entries
        annotations = Annotation.objects.filter(footnote__pk__in=footnote_pks)
        annotation_action_list = (
            LogEntry.objects.filter(
                object_id__in=[
                    str(pk) for pk in annotations.values_list("pk", flat=True)
                ],
                content_type=ContentType.objects.get(
                    app_label="annotations", model="annotation"
                ),
            )
            .select_related()
            .order_by("action_time")
        )
        extra_ctx = extra_context or {}
        extra_ctx.update(
            {
                "footnote_action_list": footnote_action_list,
                "annotation_action_list": annotation_action_list,
            }
        )
        return super().history_view(request, object_id, extra_context=extra_ctx)

    @admin.display(description="Merge selected documents")
    def merge_documents(self, request, queryset=None):
        """Admin action to merge selected documents. This action redirects to an intermediate
        page, which displays a form to review for confirmation and choose the primary document before merging.
        """
        # Functionality drawn from https://github.com/Princeton-CDH/mep-django/blob/main/mep/people/admin.py

        # NOTE: using selected ids from form and ignoring queryset
        # because we can't pass the queryset via redirect
        selected = request.POST.getlist("_selected_action")
        if len(selected) < 2:
            messages.error(request, "You must select at least two documents to merge")
            return HttpResponseRedirect(reverse("admin:corpus_document_changelist"))
        return HttpResponseRedirect(
            "%s?ids=%s" % (reverse("admin:document-merge"), ",".join(selected)),
            status=303,
        )  # status code 303 means "See Other"

    @admin.display(description="Export selected documents to CSV")
    def export_to_csv(self, request, queryset=None):
        """Stream tabular data as a CSV file"""
        queryset = queryset or self.get_queryset(request)
        exporter = AdminDocumentExporter(queryset=queryset, progress=False)
        return exporter.http_export_data_csv()

    def get_urls(self):
        """Return admin urls; adds a custom URL for exporting all documents
        as CSV"""
        urls = [
            path(
                "csv/",
                self.admin_site.admin_view(self.export_to_csv),
                name="corpus_document_csv",
            ),
            path(
                "merge/",
                DocumentMerge.as_view(),
                name="document-merge",
            ),
        ]
        return urls + super(DocumentAdmin, self).get_urls()

    # -------------------------------------------------------------------------

    actions = (export_to_csv, merge_documents)


@admin.register(DocumentType)
class DocumentTypeAdmin(TabbedTranslationAdmin, admin.ModelAdmin):
    list_display = ("name", "display_label")

    class Media:
        css = {"all": ("css/admin-local.css",)}


@admin.register(Fragment)
class FragmentAdmin(admin.ModelAdmin):
    list_display = ("shelfmark", "collection_display", "url", "is_multifragment")
    search_fields = ("shelfmark", "old_shelfmarks", "notes", "needs_review")
    readonly_fields = ("created", "last_modified", "iiif_provenance")
    list_filter = (
        ("url", custom_empty_field_list_filter("IIIF image", "Has image", "No image")),
        (
            "needs_review",
            custom_empty_field_list_filter("review status", "Needs review", "OK"),
        ),
        "is_multifragment",
        ("collection", admin.RelatedOnlyFieldListFilter),
    )
    inlines = [FragmentTextBlockInline]
    list_editable = ("url",)
    fields = (
        ("shelfmark", "old_shelfmarks"),
        "collection",
        ("url", "iiif_url"),
        "is_multifragment",
        "provenance",
        "iiif_provenance",
        "notes",
        "needs_review",
        ("created", "last_modified"),
    )

    # default ordering on Collection uses concat with field references,
    # which does not work when referenced from another model;
    # as a workaround,add a display property that makes the custom sort
    # relative to the fragment
    def collection_display(self, obj):
        return obj.collection

    collection_display.verbose_name = "Collection"
    collection_display.admin_order_field = Concat(
        F("collection__lib_abbrev"),
        F("collection__abbrev"),
        F("collection__name"),
        F("collection__library"),
    )

    def save_model(self, request, obj, form, change):
        # pass request in to save so that we can send messages
        # if there is an error loading the IIIF manifest
        obj.request = request
        super().save_model(request, obj, form, change)

    @admin.display(description="Export selected fragments to CSV")
    def export_to_csv(self, request, queryset=None):
        """Stream tabular data as a CSV file"""
        queryset = queryset or self.get_queryset(request)
        exporter = AdminFragmentExporter(queryset=queryset, progress=False)
        return exporter.http_export_data_csv()

    def get_urls(self):
        """Return admin urls; adds a custom URL for exporting all sources
        as CSV"""
        urls = [
            path(
                "csv/",
                self.admin_site.admin_view(self.export_to_csv),
                name="corpus_fragments_csv",
            )
        ]
        return urls + super().get_urls()

    actions = (export_to_csv,)<|MERGE_RESOLUTION|>--- conflicted
+++ resolved
@@ -437,28 +437,12 @@
     def view_old_pgpids(self, obj):
         return ",".join([str(pid) for pid in obj.old_pgpids]) if obj.old_pgpids else "-"
 
-<<<<<<< HEAD
-    # show fragment historic shelfmarks
-    @admin.display(
-        description="Historic shelfmarks",
-    )
-    def fragment_historic_shelfmarks(self, obj):
-        all_textblocks = obj.textblock_set.all()
-        all_fragments = [tb.fragment for tb in all_textblocks]
-        return (
-            "; ".join(
-                [frag.old_shelfmarks for frag in all_fragments if frag.old_shelfmarks]
-            )
-        ) or "-"
-
     @admin.display(
         description="Standard date",
     )
     def standard_date(self, obj):
         return Document.standard_date_display(obj.doc_date_standard)
 
-=======
->>>>>>> 14946ab8
     list_filter = (
         "doctype",
         HasTranscriptionListFilter,
