--- conflicted
+++ resolved
@@ -144,18 +144,11 @@
 class DocumentAdmin(admin.ModelAdmin):
     form = DocumentForm
     list_display = (
-<<<<<<< HEAD
-        'id',
-        'shelfmark', 'description', 'doctype',
-        'all_tags', 'all_languages', 'is_textblock',
-        'last_modified',
-        'is_public'
-=======
         "id",
         "shelfmark",
         "description",
         "doctype",
-        "tag_list",
+        "all_tags",
         "all_languages",
         "is_textblock",
         "last_modified",
@@ -169,7 +162,6 @@
         "notes",
         "needs_review",
         "id",
->>>>>>> cd8dbd2d
     )
     # TODO include search on edition once we add footnotes
     save_as = True
@@ -208,17 +200,11 @@
         css = {"all": ("css/admin-local.css",)}
 
     def get_queryset(self, request):
-<<<<<<< HEAD
-        return super().get_queryset(request) \
-            .select_related('doctype',) \
-            .prefetch_related('tags', 'languages', 'textblock_set', 'textblock_set__fragment')  \
-            .annotate(shelfmk_all=ArrayAgg('textblock__fragment__shelfmark')) \
-            .order_by('shelfmk_all')
-=======
         return (
             super()
+            .select_related("doctype",) \
             .get_queryset(request)
-            .prefetch_related("tags", "languages", "textblock_set")
+            .prefetch_related("tags", "languages", "textblock_set", "textblock_set__fragment")
             .annotate(shelfmk_all=ArrayAgg("textblock__fragment__shelfmark"))
             .order_by("shelfmk_all")
         )
@@ -248,7 +234,6 @@
 
         # return queryset, use distinct not needed
         return queryset, False
->>>>>>> cd8dbd2d
 
     def save_model(self, request, obj, form, change):
         """Customize this model's save_model function and then execute the
