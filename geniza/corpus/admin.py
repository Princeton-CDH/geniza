from adminsortable2.admin import SortableAdminBase, SortableInlineAdminMixin
from django import forms
from django.conf import settings
from django.contrib import admin, messages
from django.contrib.postgres.aggregates import ArrayAgg
from django.contrib.postgres.fields import ArrayField
from django.contrib.sites.models import Site
from django.core.exceptions import ValidationError
from django.db.models import CharField, Count, F
from django.db.models.functions import Concat
from django.db.models.query import Prefetch
from django.forms.widgets import HiddenInput, Textarea, TextInput
from django.http import HttpResponseRedirect
from django.urls import path, resolve, reverse
from django.utils import timezone
from django.utils.html import format_html
from modeltranslation.admin import TabbedTranslationAdmin

from geniza.common.admin import custom_empty_field_list_filter
from geniza.corpus.metadata_export import DocumentExporter
from geniza.corpus.models import (
    Collection,
    Document,
    DocumentType,
    Fragment,
    LanguageScript,
    TextBlock,
)
from geniza.corpus.solr_queryset import DocumentSolrQuerySet
from geniza.corpus.views import DocumentMerge
from geniza.footnotes.admin import DocumentFootnoteInline
from geniza.footnotes.models import Footnote


class FragmentTextBlockInline(admin.TabularInline):
    """The TextBlockInline class for the Fragment admin"""

    model = TextBlock
    fields = (
        "document_link",
        "document_description",
        "multifragment",
        "side",
        "region",
    )
    readonly_fields = ("document_link", "document_description", "side")
    extra = 1

    def document_link(self, obj):
        document_path = reverse("admin:corpus_document_change", args=[obj.document.id])
        return format_html(f'<a href="{document_path}">{str(obj.document)}</a>')

    document_link.short_description = "Document"

    def document_description(self, obj):
        return obj.document.description


@admin.register(Collection)
class CollectionAdmin(admin.ModelAdmin):
    list_display = ("library", "name", "lib_abbrev", "abbrev", "location")
    search_fields = ("library", "location", "name")
    list_display_links = ("library", "name")


@admin.register(LanguageScript)
class LanguageScriptAdmin(admin.ModelAdmin):
    list_display = (
        "language",
        "script",
        "display_name",
        "documents",
        "secondary_documents",
    )

    document_admin_url = "admin:corpus_document_changelist"
    search_fields = ("language", "display_name")

    class Media:
        css = {"all": ("css/admin-local.css",)}

    def get_queryset(self, request):
        # The annotations we use for document count on the list view
        # make the search too slow for autocomplete.
        # Reset to original, unannotated queryset *only* for autocomplete
        qs = super().get_queryset(request)
        if request and request.path == "/admin/autocomplete/":
            # return without annotations
            return qs
        # otherwise, annotate with counts
        return qs.annotate(
            Count("document", distinct=True),
            Count("secondary_document", distinct=True),
        )

    @admin.display(
        ordering="document__count",
        description="# documents where this is the primary language",
    )
    def documents(self, obj):
        return format_html(
            '<a href="{0}?languages__id__exact={1!s}">{2}</a>',
            reverse(self.document_admin_url),
            str(obj.id),
            obj.document__count,
        )

    @admin.display(
        ordering="secondary_document__count",
        description="# documents where this is a secondary language",
    )
    def secondary_documents(self, obj):
        return format_html(
            '<a href="{0}?secondary_languages__id__exact={1!s}">{2}</a>',
            reverse(self.document_admin_url),
            str(obj.id),
            obj.secondary_document__count,
        )


class DocumentTextBlockInline(SortableInlineAdminMixin, admin.TabularInline):
    """The TextBlockInline class for the Document admin"""

    model = TextBlock
    autocomplete_fields = ["fragment"]
    readonly_fields = (
        "thumbnail",
        "side",
    )
    fields = (
        "fragment",
        "multifragment",
        "side",
        "region",
        "order",
        "certain",
        "thumbnail",
        "selected_images",
    )
    extra = 1
    formfield_overrides = {
        CharField: {"widget": TextInput(attrs={"size": "10"})},
        ArrayField: {"widget": HiddenInput()},  # hidden input for selected_images
    }


class DocumentForm(forms.ModelForm):
    class Meta:
        model = Document
        exclude = ()
        widgets = {
            "language_note": Textarea(attrs={"rows": 1}),
            "needs_review": Textarea(attrs={"rows": 3}),
            "notes": Textarea(attrs={"rows": 3}),
            "image_order_override": HiddenInput(),
        }

    def clean(self):
        # error if there is any overlap between language and secondary lang
        secondary_languages = self.cleaned_data["secondary_languages"]
        if any(
            slang in self.cleaned_data["languages"] for slang in secondary_languages
        ):
            raise ValidationError(
                "The same language cannot be both primary and secondary."
            )


class HasTranscriptionListFilter(admin.SimpleListFilter):
    """Custom list filter for documents with associated transcription content"""

    title = "Transcription"
    parameter_name = "transcription"

    def lookups(self, request, model_admin):
        return (
            ("yes", "Has transcription"),
            ("no", "No transcription"),
        )

    def queryset(self, request, queryset):
        if self.value() == "yes":
            return queryset.filter(
                footnotes__doc_relation__contains=Footnote.DIGITAL_EDITION
            )
        if self.value() == "no":
            return queryset.exclude(
                footnotes__doc_relation__contains=Footnote.DIGITAL_EDITION
            )


@admin.register(Document)
class DocumentAdmin(TabbedTranslationAdmin, SortableAdminBase, admin.ModelAdmin):
    form = DocumentForm
    # NOTE: columns display for default and needs review display
    # are controlled via admin css; update the css if you change the order here
    list_display = (
        "id",
        "needs_review",  # disabled by default with css
        "shelfmark_display",  #  = combined shelfmark or shelfmark override
        "description",
        "doctype",
        "all_tags",
        "all_languages",
        "last_modified",
        "has_transcription",
        "has_image",
        "is_public",
    )
    readonly_fields = (
        "created",
        "last_modified",
        "shelfmark",
        "id",
        "view_old_pgpids",
        "standard_date",
        "admin_thumbnails",
    )
    search_fields = (
        "fragments__shelfmark",
        "tags__name",
        "description",
        "notes",
        "needs_review",
        "id",
        "old_pgpids",
    )
    # TODO include search on edition once we add footnotes
    save_as = True
    # display unset document type as Unknown
    empty_value_display = "Unknown"

    # customize old pgpid display so unset does not show up as "Unknown"
    @admin.display(
        description="Old PGPIDs",
    )
    def view_old_pgpids(self, obj):
        return ",".join([str(pid) for pid in obj.old_pgpids]) if obj.old_pgpids else "-"

    list_filter = (
        "doctype",
        HasTranscriptionListFilter,
        (
            "textblock__fragment__iiif_url",
            custom_empty_field_list_filter("IIIF image", "Has image", "No image"),
        ),
        (
            "needs_review",
            custom_empty_field_list_filter("review status", "Needs review", "OK"),
        ),
        "status",
        ("textblock__fragment__collection", admin.RelatedOnlyFieldListFilter),
        ("languages", admin.RelatedOnlyFieldListFilter),
        ("secondary_languages", admin.RelatedOnlyFieldListFilter),
    )

    fields = (
        ("shelfmark", "id", "view_old_pgpids"),
        "shelfmark_override",
        "doctype",
        ("languages", "secondary_languages"),
        "language_note",
        "description",
        (
            "doc_date_original",
            "doc_date_calendar",
            "doc_date_standard",
            "standard_date",
        ),
        "tags",
        "status",
        ("needs_review", "notes"),
        "image_order_override",
        "admin_thumbnails",
        # edition, translation
    )
    autocomplete_fields = ["languages", "secondary_languages"]
    # NOTE: autocomplete does not honor limit_choices_to in model
    inlines = [DocumentTextBlockInline, DocumentFootnoteInline]

    class Media:
        css = {"all": ("css/admin-local.css",)}

    def get_form(self, request, obj=None, **kwargs):
        # Override to inject help text into display field
        help_texts = {
            "admin_thumbnails": "Drag image thumbnails to customize order when necessary (i.e. image sequence does not follow fragment/shelfmark sequence)"
        }
        kwargs.update({"help_texts": help_texts})
        return super().get_form(request, obj, **kwargs)

    def get_deleted_objects(self, objs, request):
        # override to remove log entries from list and permission check
        (
            deletable_objects,
            model_count,
            perms_needed,
            protected,
        ) = super().get_deleted_objects(objs, request)

        if "log entries" in model_count:
            # remove any counts for log entries
            del model_count["log entries"]
            # remove the permission needed for log entry deletion
            perms_needed.remove("log entry")
            # filter out Log Entry from the list of items to be displayed for deletion
            deletable_objects = [
                obj
                for obj in deletable_objects
                if not isinstance(obj, str) or not obj.startswith("Log entry:")
            ]
        return deletable_objects, model_count, perms_needed, protected

    def get_queryset(self, request):
        return super().get_queryset(request).metadata_prefetch()

    def get_search_results(self, request, queryset, search_term):
        """Override admin search to use Solr."""

        # if search term is not blank, filter the queryset via solr search
        if search_term:
            # - use AND instead of OR to get smaller result sets, more
            #  similar to default admin search behavior
            # - return pks for all matching records
            sqs = (
                DocumentSolrQuerySet()
                .admin_search(search_term)
                .raw_query_parameters(**{"q.op": "AND"})
                .only("pgpid")
                .get_results(rows=100000)
            )

            pks = [r["pgpid"] for r in sqs]
            # filter queryset by id if there are results
            if sqs:
                queryset = queryset.filter(pk__in=pks)
            else:
                queryset = queryset.none()

        # return queryset, use distinct not needed
        return queryset, False

    def save_model(self, request, obj, form, change):
        """Customize this model's save_model function and then execute the
        existing admin.ModelAdmin save_model function"""
        if "_saveasnew" in request.POST:
            # Get the ID from the admin URL
            original_pk = resolve(request.path).kwargs["object_id"]
            # Get the original object
            original_doc = obj._meta.concrete_model.objects.get(id=original_pk)
            clone_message = f"Cloned from {str(original_doc)}"
            obj.notes = "\n".join([val for val in (obj.notes, clone_message) if val])
            # update date created & modified so they are accurate
            # for the new model
            obj.created = timezone.now()
            obj.last_modified = None

        # set request on the object so that save method can send messages
        # if there is an error converting the date
        obj.request = request
        super().save_model(request, obj, form, change)

    def change_view(self, request, object_id, form_url="", extra_context=None):
        """Customize this model's change_view to add IIIF images to context for
        transcription viewer, then execute existing change_view"""
        document = self.get_object(request, object_id)
        images = document.iiif_images(with_placeholders=True)
        extra_ctx = extra_context or {}
        extra_ctx.update({"images": images})
        return super().change_view(
            request, object_id, form_url, extra_context=extra_ctx
        )

    # CSV EXPORT -------------------------------------------------------------

    def csv_filename(self):
        """Generate filename for CSV download"""
        return f'geniza-documents-{timezone.now().strftime("%Y%m%dT%H%M%S")}.csv'

<<<<<<< HEAD
=======
    def tabulate_queryset(self, queryset, sep_within_cells="; "):
        """Generator for data in tabular form, including custom fields"""

        script_user = settings.SCRIPT_USERNAME
        # generate absolute urls locally with a single db call,
        # instead of calling out to absolutize_url method
        site_domain = Site.objects.get_current().domain.rstrip("/")
        # qa / prod always https
        url_scheme = "https://"

        for doc in queryset:

            all_textblocks = doc.textblock_set.all()
            all_fragments = [tb.fragment for tb in all_textblocks]
            all_log_entries = doc.log_entries.all()
            input_users = set(
                [
                    log_entry.user
                    for log_entry in all_log_entries
                    if log_entry.user.username != script_user
                ]
            )
            iiif_urls = [fr.iiif_url for fr in all_fragments]
            view_urls = [fr.url for fr in all_fragments]
            multifrag = [tb.multifragment for tb in all_textblocks]
            side = [tb.side for tb in all_textblocks]
            region = [tb.region for tb in all_textblocks]
            old_shelfmarks = [fragment.old_shelfmarks for fragment in all_fragments]
            libraries = set(
                [
                    fragment.collection.lib_abbrev or fragment.collection.library
                    if fragment.collection
                    else ""
                    for fragment in all_fragments
                ]
            ) - {
                ""
            }  # exclude empty string for any fragments with no library
            collections = set(
                [
                    fragment.collection.abbrev or fragment.collection.name
                    if fragment.collection
                    else ""
                    for fragment in all_fragments
                ]
            ) - {
                ""
            }  # exclude empty string for any with no collection

            yield [
                doc.id,  # pgpid
                # to make the download as efficient as possible, don't use
                # absolutize_url, reverse, or get_absolute_url methods
                f"{url_scheme}{site_domain}/documents/{doc.id}/",  # public site url
                # we're not omitting empty strings in the lists so that (in theory) you can match up the ones that go together across the different cells
                sep_within_cells.join(iiif_urls) if any(iiif_urls) else "",
                sep_within_cells.join(view_urls) if any(view_urls) else "",
                doc.shelfmark,  # shelfmark
                sep_within_cells.join(s for s in multifrag if s),
                sep_within_cells.join(s for s in side if s),  # side (recto/verso)
                sep_within_cells.join(r for r in region if r),  # text block region
                doc.doctype,
                doc.all_tags(),
                doc.description,
                sep_within_cells.join(os for os in old_shelfmarks if os),
                doc.all_languages(),
                doc.all_secondary_languages(),
                doc.language_note,
                doc.doc_date_original,
                doc.doc_date_calendar,
                doc.doc_date_standard,
                doc.notes,
                doc.needs_review,
                f"{url_scheme}{site_domain}/admin/corpus/document/{doc.id}/change/",
                # default sort is most recent first, so initial input is last
                all_log_entries.last().action_time if all_log_entries else "",
                doc.last_modified,
                sep_within_cells.join(
                    set([user.get_full_name() or user.username for user in input_users])
                ),  # input by
                doc.get_status_display(),
                sep_within_cells.join(libraries) if any(libraries) else "",
                sep_within_cells.join(collections) if any(collections) else "",
            ]

>>>>>>> cda1b334
    csv_fields = [
        "pgpid",
        "url",
        "iiif_urls",
        "fragment_urls",
        "shelfmark",
        "multifragment",
        "side",
        "region",
        "type",
        "tags",
        "description",
        "shelfmarks_historic",
        "languages_primary",
        "languages_secondary",
        "language_note",
        "doc_date_original",
        "doc_date_calendar",
        "doc_date_standard",
        "notes",
        "needs_review",
        "url_admin",
        "initial_entry",
        "last_modified",
        "input_by",
        "status",
        "library",
        "collection",
    ]

    @admin.display(description="Merge selected documents")
    def merge_documents(self, request, queryset=None):
        """Admin action to merge selected documents. This action redirects to an intermediate
        page, which displays a form to review for confirmation and choose the primary document before merging."""
        # Functionality drawn from https://github.com/Princeton-CDH/mep-django/blob/main/mep/people/admin.py

        # NOTE: using selected ids from form and ignoring queryset
        # because we can't pass the queryset via redirect
        selected = request.POST.getlist("_selected_action")
        if len(selected) < 2:
            messages.error(request, "You must select at least two documents to merge")
            return HttpResponseRedirect(reverse("admin:corpus_document_changelist"))
        return HttpResponseRedirect(
            "%s?ids=%s" % (reverse("admin:document-merge"), ",".join(selected)),
            status=303,
        )  # status code 303 means "See Other"

    @admin.display(description="Export selected documents to CSV")
    def export_to_csv(self, request, queryset=None):
        """Stream tabular data as a CSV file"""
        queryset = queryset or self.get_queryset(request)
        exporter = DocumentExporter(queryset=queryset)
        return exporter.http_export_data_csv(progress=False)

    def get_urls(self):
        """Return admin urls; adds a custom URL for exporting all documents
        as CSV"""
        urls = [
            path(
                "csv/",
                self.admin_site.admin_view(self.export_to_csv),
                name="corpus_document_csv",
            ),
            path(
                "merge/",
                DocumentMerge.as_view(),
                name="document-merge",
            ),
        ]
        return urls + super(DocumentAdmin, self).get_urls()

    # -------------------------------------------------------------------------

    actions = (export_to_csv, merge_documents)


@admin.register(DocumentType)
class DocumentTypeAdmin(TabbedTranslationAdmin, admin.ModelAdmin):
    list_display = ("name", "display_label")

    class Media:
        css = {"all": ("css/admin-local.css",)}


@admin.register(Fragment)
class FragmentAdmin(admin.ModelAdmin):
    list_display = ("shelfmark", "collection_display", "url", "is_multifragment")
    search_fields = ("shelfmark", "old_shelfmarks", "notes", "needs_review")
    readonly_fields = ("created", "last_modified")
    list_filter = (
        ("url", custom_empty_field_list_filter("IIIF image", "Has image", "No image")),
        (
            "needs_review",
            custom_empty_field_list_filter("review status", "Needs review", "OK"),
        ),
        "is_multifragment",
        ("collection", admin.RelatedOnlyFieldListFilter),
    )
    inlines = [FragmentTextBlockInline]
    list_editable = ("url",)
    fields = (
        ("shelfmark", "old_shelfmarks"),
        "collection",
        ("url", "iiif_url"),
        "is_multifragment",
        "notes",
        "needs_review",
        ("created", "last_modified"),
    )

    # default ordering on Collection uses concat with field references,
    # which does not work when referenced from another model;
    # as a workaround,add a display property that makes the custom sort
    # relative to the fragment
    def collection_display(self, obj):
        return obj.collection

    collection_display.verbose_name = "Collection"
    collection_display.admin_order_field = Concat(
        F("collection__lib_abbrev"),
        F("collection__abbrev"),
        F("collection__name"),
        F("collection__library"),
    )

    def save_model(self, request, obj, form, change):
        # pass request in to save so that we can send messages
        # if there is an error loading the IIIF manifest
        obj.request = request
        super().save_model(request, obj, form, change)<|MERGE_RESOLUTION|>--- conflicted
+++ resolved
@@ -371,130 +371,6 @@
             request, object_id, form_url, extra_context=extra_ctx
         )
 
-    # CSV EXPORT -------------------------------------------------------------
-
-    def csv_filename(self):
-        """Generate filename for CSV download"""
-        return f'geniza-documents-{timezone.now().strftime("%Y%m%dT%H%M%S")}.csv'
-
-<<<<<<< HEAD
-=======
-    def tabulate_queryset(self, queryset, sep_within_cells="; "):
-        """Generator for data in tabular form, including custom fields"""
-
-        script_user = settings.SCRIPT_USERNAME
-        # generate absolute urls locally with a single db call,
-        # instead of calling out to absolutize_url method
-        site_domain = Site.objects.get_current().domain.rstrip("/")
-        # qa / prod always https
-        url_scheme = "https://"
-
-        for doc in queryset:
-
-            all_textblocks = doc.textblock_set.all()
-            all_fragments = [tb.fragment for tb in all_textblocks]
-            all_log_entries = doc.log_entries.all()
-            input_users = set(
-                [
-                    log_entry.user
-                    for log_entry in all_log_entries
-                    if log_entry.user.username != script_user
-                ]
-            )
-            iiif_urls = [fr.iiif_url for fr in all_fragments]
-            view_urls = [fr.url for fr in all_fragments]
-            multifrag = [tb.multifragment for tb in all_textblocks]
-            side = [tb.side for tb in all_textblocks]
-            region = [tb.region for tb in all_textblocks]
-            old_shelfmarks = [fragment.old_shelfmarks for fragment in all_fragments]
-            libraries = set(
-                [
-                    fragment.collection.lib_abbrev or fragment.collection.library
-                    if fragment.collection
-                    else ""
-                    for fragment in all_fragments
-                ]
-            ) - {
-                ""
-            }  # exclude empty string for any fragments with no library
-            collections = set(
-                [
-                    fragment.collection.abbrev or fragment.collection.name
-                    if fragment.collection
-                    else ""
-                    for fragment in all_fragments
-                ]
-            ) - {
-                ""
-            }  # exclude empty string for any with no collection
-
-            yield [
-                doc.id,  # pgpid
-                # to make the download as efficient as possible, don't use
-                # absolutize_url, reverse, or get_absolute_url methods
-                f"{url_scheme}{site_domain}/documents/{doc.id}/",  # public site url
-                # we're not omitting empty strings in the lists so that (in theory) you can match up the ones that go together across the different cells
-                sep_within_cells.join(iiif_urls) if any(iiif_urls) else "",
-                sep_within_cells.join(view_urls) if any(view_urls) else "",
-                doc.shelfmark,  # shelfmark
-                sep_within_cells.join(s for s in multifrag if s),
-                sep_within_cells.join(s for s in side if s),  # side (recto/verso)
-                sep_within_cells.join(r for r in region if r),  # text block region
-                doc.doctype,
-                doc.all_tags(),
-                doc.description,
-                sep_within_cells.join(os for os in old_shelfmarks if os),
-                doc.all_languages(),
-                doc.all_secondary_languages(),
-                doc.language_note,
-                doc.doc_date_original,
-                doc.doc_date_calendar,
-                doc.doc_date_standard,
-                doc.notes,
-                doc.needs_review,
-                f"{url_scheme}{site_domain}/admin/corpus/document/{doc.id}/change/",
-                # default sort is most recent first, so initial input is last
-                all_log_entries.last().action_time if all_log_entries else "",
-                doc.last_modified,
-                sep_within_cells.join(
-                    set([user.get_full_name() or user.username for user in input_users])
-                ),  # input by
-                doc.get_status_display(),
-                sep_within_cells.join(libraries) if any(libraries) else "",
-                sep_within_cells.join(collections) if any(collections) else "",
-            ]
-
->>>>>>> cda1b334
-    csv_fields = [
-        "pgpid",
-        "url",
-        "iiif_urls",
-        "fragment_urls",
-        "shelfmark",
-        "multifragment",
-        "side",
-        "region",
-        "type",
-        "tags",
-        "description",
-        "shelfmarks_historic",
-        "languages_primary",
-        "languages_secondary",
-        "language_note",
-        "doc_date_original",
-        "doc_date_calendar",
-        "doc_date_standard",
-        "notes",
-        "needs_review",
-        "url_admin",
-        "initial_entry",
-        "last_modified",
-        "input_by",
-        "status",
-        "library",
-        "collection",
-    ]
-
     @admin.display(description="Merge selected documents")
     def merge_documents(self, request, queryset=None):
         """Admin action to merge selected documents. This action redirects to an intermediate
