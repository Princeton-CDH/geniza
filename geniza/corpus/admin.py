--- conflicted
+++ resolved
@@ -364,11 +364,7 @@
         DocumentPlaceInline,
     ]
     # mixed fieldsets and inlines: /admin/corpus/document/snippets/mixed_inlines_fieldsets.html
-<<<<<<< HEAD
-    fieldsets_and_inlines_order = ("f", "f", "i", "f", "i", "i", "i", "i")
-=======
-    fieldsets_and_inlines_order = ("f", "f", "i", "f", "itt", "i", "i", "i")
->>>>>>> ff92d163
+    fieldsets_and_inlines_order = ("f", "f", "i", "f", "itt", "i", "i", "i", "i")
 
     class Media:
         css = {"all": ("css/admin-local.css",)}
