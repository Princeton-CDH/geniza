from collections import namedtuple
from django import forms
from django.contrib import admin
from django.contrib.postgres.aggregates import ArrayAgg
from django.core.exceptions import ValidationError
<<<<<<< HEAD
from django.db.models import Count
from django.conf.urls import url
from django.utils.timezone import now
=======
from django.db.models import Count, CharField
from django.db.models.query import Prefetch
from django.forms.widgets import TextInput, Textarea

>>>>>>> d7ff2cb9
from django.urls import reverse, resolve
from django.utils.html import format_html
from django.utils import timezone
from tabular_export.admin import export_to_csv_response

from geniza.corpus.models import (
    Collection,
    Document,
    DocumentType,
    Fragment,
    LanguageScript,
    TextBlock,
)
from geniza.corpus.solr_queryset import DocumentSolrQuerySet
from geniza.common.admin import custom_empty_field_list_filter
from geniza.footnotes.admin import FootnoteInline
from geniza.common.utils import absolutize_url


class FragmentTextBlockInline(admin.TabularInline):
    """The TextBlockInline class for the Fragment admin"""

    model = TextBlock
    fields = (
        "document_link",
        "document_description",
        "subfragment",
        "side",
        "region",
    )
    readonly_fields = ("document_link", "document_description")
    extra = 1

    def document_link(self, obj):
        document_path = reverse("admin:corpus_document_change", args=[obj.document.id])
        return format_html(f'<a href="{document_path}">{str(obj.document)}</a>')

    document_link.short_description = "Document"

    def document_description(self, obj):
        return obj.document.description


@admin.register(Collection)
class CollectionAdmin(admin.ModelAdmin):
    list_display = ("library", "name", "lib_abbrev", "abbrev", "location")
    search_fields = ("library", "location", "name")
    list_display_links = ("library", "name")


@admin.register(LanguageScript)
class LanguageScriptAdmin(admin.ModelAdmin):
    list_display = (
        "language",
        "script",
        "display_name",
        "documents",
        "probable_documents",
    )

    document_admin_url = "admin:corpus_document_changelist"
    search_fields = ("language", "script", "display_name")

    class Media:
        css = {"all": ("css/admin-local.css",)}

    def get_queryset(self, request):
        return (
            super()
            .get_queryset(request)
            .annotate(
                Count("document", distinct=True),
                Count("probable_document", distinct=True),
            )
        )

    def documents(self, obj):
        return format_html(
            '<a href="{0}?languages__id__exact={1!s}">{2}</a>',
            reverse(self.document_admin_url),
            str(obj.id),
            obj.document__count,
        )

    documents.short_description = "# documents on which this language appears"
    documents.admin_order_field = "document__count"

    def probable_documents(self, obj):
        return format_html(
            '<a href="{0}?probable_languages__id__exact={1!s}">{2}</a>',
            reverse(self.document_admin_url),
            str(obj.id),
            obj.probable_document__count,
        )

    probable_documents.short_description = (
        "# documents on which this language might appear (requires confirmation)"
    )
    probable_documents.admin_order_field = "probable_document__count"


class DocumentTextBlockInline(admin.TabularInline):
    """The TextBlockInline class for the Document admin"""

    model = TextBlock
    autocomplete_fields = ["fragment"]
    readonly_fields = ("thumbnail",)
    fields = (
        "fragment",
        "subfragment",
        "side",
        "region",
        "order",
        "certain",
        "thumbnail",
    )
    extra = 1
    formfield_overrides = {CharField: {"widget": TextInput(attrs={"size": "10"})}}


class DocumentForm(forms.ModelForm):
    class Meta:
        model = Document
        exclude = ()
        widgets = {
            "language_note": Textarea(attrs={"rows": 1}),
            "needs_review": Textarea(attrs={"rows": 3}),
            "notes": Textarea(attrs={"rows": 3}),
        }

    def clean(self):
        # error if there is any overlap between language and probable lang
        probable_languages = self.cleaned_data["probable_languages"]
        if any(plang in self.cleaned_data["languages"] for plang in probable_languages):
            raise ValidationError(
                "The same language cannot be both probable and definite."
            )
        # check for unknown as probable here, since autocomplete doesn't
        # honor limit_choices_to option set on thee model
        if any(plang.language == "Unknown" for plang in probable_languages):
            raise ValidationError('"Unknown" is not allowed for probable language.')


@admin.register(Document)
class DocumentAdmin(admin.ModelAdmin):
    form = DocumentForm
    list_display = (
        "id",
        "shelfmark",
        "description",
        "doctype",
        "all_tags",
        "all_languages",
        "last_modified",
        "has_transcription",
        "has_image",
        "is_public",
    )
    readonly_fields = ("created", "last_modified", "shelfmark", "id")
    search_fields = (
        "fragments__shelfmark",
        "tags__name",
        "description",
        "notes",
        "needs_review",
        "id",
    )
    # TODO include search on edition once we add footnotes
    save_as = True
    empty_value_display = "Unknown"

    list_filter = (
        "doctype",
        (
            "footnotes__content",
            custom_empty_field_list_filter(
                "transcription", "Has transcription", "No transcription"
            ),
        ),
        (
            "textblock__fragment__iiif_url",
            custom_empty_field_list_filter("IIIF image", "Has image", "No image"),
        ),
        (
            "needs_review",
            custom_empty_field_list_filter("review status", "Needs review", "OK"),
        ),
        "status",
        ("languages", admin.RelatedOnlyFieldListFilter),
        ("probable_languages", admin.RelatedOnlyFieldListFilter),
    )

    fields = (
        ("shelfmark", "id"),
        "doctype",
        ("languages", "probable_languages"),
        "language_note",
        "description",
        "tags",
        "status",
        ("needs_review", "notes"),
        # edition, translation
    )
    autocomplete_fields = ["languages", "probable_languages"]
    # NOTE: autocomplete does not honor limit_choices_to in model
    inlines = [DocumentTextBlockInline, FootnoteInline]

    class Media:
        css = {"all": ("css/admin-local.css",)}

    def get_queryset(self, request):
        return (
            super()
            .get_queryset(request)
<<<<<<< HEAD
            .select_related(
                "doctype",
            )
            .prefetch_related(
                "tags", "languages", "textblock_set", "textblock_set__fragment"
=======
            .select_related("doctype")
            .prefetch_related(
                "tags",
                "languages",
                # Optimize lookup of fragments in two steps: prefetch_related on
                # TextBlock, then select_related on Fragment.
                #
                # prefetch_related works on m2m and generic relationships and
                # operates at the python level, while select_related only works
                # on fk or one-to-one and operates at the database level. We
                # can chain the latter onto the former because TextBlocks have 
                # only one Fragment.
                #
                # For more, see:
                # https://docs.djangoproject.com/en/3.2/ref/models/querysets/#prefetch-related
                Prefetch(
                    "textblock_set",
                    queryset=TextBlock.objects.select_related("fragment"),
                ),
                "footnotes__content__isnull",
>>>>>>> d7ff2cb9
            )
            .annotate(shelfmk_all=ArrayAgg("textblock__fragment__shelfmark"))
            .order_by("shelfmk_all")
        )

    def get_search_results(self, request, queryset, search_term):
        """Override admin search to use Solr."""

        # if search term is not blank, filter the queryset via solr search
        if search_term:
            # - use AND instead of OR to get smaller result sets, more
            #  similar to default admin search behavior
            # - return pks for all matching records
            sqs = (
                DocumentSolrQuerySet()
                .admin_search(search_term)
                .raw_query_parameters(**{"q.op": "AND"})
                .only("pgpid")
                .get_results(rows=100000)
            )

            pks = [r["pgpid"] for r in sqs]
            # filter queryset by id if there are results
            if sqs:
                queryset = queryset.filter(pk__in=pks)
            else:
                queryset = queryset.none()

        # return queryset, use distinct not needed
        return queryset, False

    def save_model(self, request, obj, form, change):
        """Customize this model's save_model function and then execute the
        existing admin.ModelAdmin save_model function"""
        if "_saveasnew" in request.POST:
            # Get the ID from the admin URL
            original_pk = resolve(request.path).kwargs["object_id"]
            # Get the original object
            original_doc = obj._meta.concrete_model.objects.get(id=original_pk)
            clone_message = f"Cloned from {str(original_doc)}"
            obj.notes = "\n".join([val for val in (obj.notes, clone_message) if val])
            # update date created & modified so they are accurate
            # for the new model
            obj.created = timezone.now()
            obj.last_modified = None
        super().save_model(request, obj, form, change)

    ## CSV EXPORT -------------------------------------------------------------

    def csv_filename(self):
        """Generate filename for CSV download"""
        return f'geniza-documents-{now().strftime("%Y%m%dT%H%M%S")}.csv'

    DocumentRow = namedtuple(
        "DocumentRow",
        [
            "pgpid",
            "url",
            "iiif_urls",
            "fragment_urls",
            "shelfmark",
            "multifragment",
            "side",
            "extent_label",
            "type",
            "tags",
            "description",
            "footnotes",
            "shelfmarks_historic",
            "languages",
            "languages_probable",
            "language_note",
            "notes",
            "needs_review",
            "url_admin",
            "initial_entry",
            "latest_revision",
            "input_by",
            "status",
            "library",
            "collection",
        ],
    )

    def tabulate_queryset(self, queryset):
        """Generator for data in tabular form, including custom fields"""
        rows = []
        for doc in queryset:
            all_fragments = doc.fragments.all()
            all_textblocks = doc.textblock_set.all()
            all_footnotes = doc.footnotes.all()

            initial_entry = doc.log_entries.first()
            latest_revision = doc.log_entries.last()

            row = self.DocumentRow(
                **{
                    "pgpid": doc.id,
                    "url": absolutize_url(doc.get_absolute_url()),
                    "iiif_urls": ";".join(
                        [fragment.iiif_url for fragment in all_fragments]
                    ),
                    "fragment_urls": ";".join(
                        [fragment.url for fragment in all_fragments]
                    ),
                    "shelfmark": doc.shelfmark,
                    "multifragment": ";".join(
                        [tb.multifragment for tb in all_textblocks]
                    ),
                    "side": ";".join([tb.side for tb in all_textblocks]),
                    "extent_label": ";".join(
                        [tb.extent_label for tb in all_textblocks]
                    ),
                    "type": doc.doctype,
                    "tags": doc.all_tags(),
                    "description": doc.description,
                    "footnotes": ";".join([str(fn) for fn in all_footnotes]),
                    "shelfmarks_historic": ";".join(
                        [fragment.old_shelfmarks for fragment in all_fragments]
                    ),
                    "languages": doc.all_languages(),
                    "languages_probable": doc.all_probable_languages(),
                    "language_note": doc.language_note,
                    "notes": doc.notes,
                    "needs_review": doc.needs_review,
                    "url_admin": absolutize_url(
                        reverse("admin:corpus_document_change", args=[doc.id])
                    ),
                    "initial_entry": doc.log_entries.first(),
                    "latest_revision": doc.log_entries.last(),
                    "input_by": ";".join(
                        [
                            str(n)
                            for n in set(doc.log_entries.values_list("user", flat=True))
                        ]
                    ),
                    "status": "Public"
                    if doc.status == Document.PUBLIC
                    else "Suppressed",
                    "library": ";".join(
                        [fragment.collection.lib_abbrev for fragment in all_fragments]
                    ),
                    "collection": doc.collection,
                }
            )

            yield row

    def export_to_csv(self, request, queryset=None):
        """Stream tabular data as a CSV file"""
        queryset = self.get_queryset(request) if queryset is None else queryset
        queryset = queryset.order_by("id")

        return export_to_csv_response(
            self.csv_filename(),
            self.DocumentRow._fields,
            self.tabulate_queryset(queryset),
        )

    export_to_csv.short_description = "Export selected documents to CSV"

    def get_urls(self):
        """Return admin urls; adds a custom URL for exporting all people
        as CSV"""
        urls = [
            url(
                r"^csv/$",
                self.admin_site.admin_view(self.export_to_csv),
                name="corpus_document_csv",
            )
        ]
        return urls + super(DocumentAdmin, self).get_urls()

    # -------------------------------------------------------------------------

    actions = (export_to_csv,)


@admin.register(DocumentType)
class DocumentTypeAdmin(admin.ModelAdmin):
    list_display = ("name",)


@admin.register(Fragment)
class FragmentAdmin(admin.ModelAdmin):
    list_display = ("shelfmark", "collection", "url", "is_multifragment")
    search_fields = ("shelfmark", "old_shelfmarks", "notes", "needs_review")
    readonly_fields = ("old_shelfmarks", "created", "last_modified")
    list_filter = (
        ("url", custom_empty_field_list_filter("IIIF image", "Has image", "No image")),
        (
            "needs_review",
            custom_empty_field_list_filter("review status", "Needs review", "OK"),
        ),
        "is_multifragment",
        ("collection", admin.RelatedOnlyFieldListFilter),
    )
    inlines = [FragmentTextBlockInline]
    list_editable = ("url",)
    fields = (
        ("shelfmark", "old_shelfmarks"),
        "collection",
        ("url", "iiif_url"),
        "is_multifragment",
        "notes",
        "needs_review",
        ("created", "last_modified"),
    )<|MERGE_RESOLUTION|>--- conflicted
+++ resolved
@@ -3,17 +3,10 @@
 from django.contrib import admin
 from django.contrib.postgres.aggregates import ArrayAgg
 from django.core.exceptions import ValidationError
-<<<<<<< HEAD
-from django.db.models import Count
-from django.conf.urls import url
-from django.utils.timezone import now
-=======
 from django.db.models import Count, CharField
 from django.db.models.query import Prefetch
 from django.forms.widgets import TextInput, Textarea
-
->>>>>>> d7ff2cb9
-from django.urls import reverse, resolve
+from django.urls import reverse, resolve, url
 from django.utils.html import format_html
 from django.utils import timezone
 from tabular_export.admin import export_to_csv_response
@@ -227,14 +220,9 @@
         return (
             super()
             .get_queryset(request)
-<<<<<<< HEAD
             .select_related(
                 "doctype",
             )
-            .prefetch_related(
-                "tags", "languages", "textblock_set", "textblock_set__fragment"
-=======
-            .select_related("doctype")
             .prefetch_related(
                 "tags",
                 "languages",
@@ -254,7 +242,6 @@
                     queryset=TextBlock.objects.select_related("fragment"),
                 ),
                 "footnotes__content__isnull",
->>>>>>> d7ff2cb9
             )
             .annotate(shelfmk_all=ArrayAgg("textblock__fragment__shelfmark"))
             .order_by("shelfmk_all")
@@ -306,7 +293,7 @@
 
     def csv_filename(self):
         """Generate filename for CSV download"""
-        return f'geniza-documents-{now().strftime("%Y%m%dT%H%M%S")}.csv'
+        return f'geniza-documents-{timezone.now().strftime("%Y%m%dT%H%M%S")}.csv'
 
     DocumentRow = namedtuple(
         "DocumentRow",
