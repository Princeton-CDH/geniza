--- conflicted
+++ resolved
@@ -3,13 +3,8 @@
 from django.core.exceptions import ValidationError
 from django.db.models import Count
 
-<<<<<<< HEAD
-from django.urls import reverse
+from django.urls import reverse, resolve
 from django.utils.html import format_html
-=======
-from django.utils.html import format_html
-from django.urls import reverse, resolve
->>>>>>> 7f2b9c9a
 
 from geniza.corpus.models import Collection, Document, DocumentType, \
     Fragment, LanguageScript, TextBlock
