from django import forms
from django.contrib import admin
from django.contrib.postgres.aggregates import ArrayAgg
from django.core.exceptions import ValidationError
from django.db.models import Count, CharField
from django.db.models.query import Prefetch
from django.forms.widgets import TextInput, Textarea

from django.urls import reverse, resolve
from django.utils.html import format_html
from django.utils import timezone

from geniza.corpus.models import (
    Collection,
    Document,
    DocumentType,
    Fragment,
    LanguageScript,
    TextBlock,
)
from geniza.corpus.solr_queryset import DocumentSolrQuerySet
<<<<<<< HEAD
from geniza.footnotes.admin import DocumentFootnoteInline
=======
from geniza.common.admin import custom_empty_field_list_filter
from geniza.footnotes.admin import FootnoteInline
>>>>>>> d7ff2cb9


class FragmentTextBlockInline(admin.TabularInline):
    """The TextBlockInline class for the Fragment admin"""

    model = TextBlock
    fields = (
        "document_link",
        "document_description",
        "subfragment",
        "side",
        "region",
    )
    readonly_fields = ("document_link", "document_description")
    extra = 1

    def document_link(self, obj):
        document_path = reverse("admin:corpus_document_change", args=[obj.document.id])
        return format_html(f'<a href="{document_path}">{str(obj.document)}</a>')

    document_link.short_description = "Document"

    def document_description(self, obj):
        return obj.document.description


@admin.register(Collection)
class CollectionAdmin(admin.ModelAdmin):
    list_display = ("library", "name", "lib_abbrev", "abbrev", "location")
    search_fields = ("library", "location", "name")
    list_display_links = ("library", "name")


@admin.register(LanguageScript)
class LanguageScriptAdmin(admin.ModelAdmin):
    list_display = (
        "language",
        "script",
        "display_name",
        "documents",
        "probable_documents",
    )

    document_admin_url = "admin:corpus_document_changelist"
    search_fields = ("language", "script", "display_name")

    class Media:
        css = {"all": ("css/admin-local.css",)}

    def get_queryset(self, request):
        return (
            super()
            .get_queryset(request)
            .annotate(
                Count("document", distinct=True),
                Count("probable_document", distinct=True),
            )
        )

    def documents(self, obj):
        return format_html(
            '<a href="{0}?languages__id__exact={1!s}">{2}</a>',
            reverse(self.document_admin_url),
            str(obj.id),
            obj.document__count,
        )

    documents.short_description = "# documents on which this language appears"
    documents.admin_order_field = "document__count"

    def probable_documents(self, obj):
        return format_html(
            '<a href="{0}?probable_languages__id__exact={1!s}">{2}</a>',
            reverse(self.document_admin_url),
            str(obj.id),
            obj.probable_document__count,
        )

    probable_documents.short_description = (
        "# documents on which this language might appear (requires confirmation)"
    )
    probable_documents.admin_order_field = "probable_document__count"


class DocumentTextBlockInline(admin.TabularInline):
    """The TextBlockInline class for the Document admin"""

    model = TextBlock
    autocomplete_fields = ["fragment"]
    readonly_fields = ("thumbnail",)
    fields = (
        "fragment",
        "subfragment",
        "side",
        "region",
        "order",
        "certain",
        "thumbnail",
    )
    extra = 1
    formfield_overrides = {CharField: {"widget": TextInput(attrs={"size": "10"})}}


class DocumentForm(forms.ModelForm):
    class Meta:
        model = Document
        exclude = ()
        widgets = {
            "language_note": Textarea(attrs={"rows": 1}),
            "needs_review": Textarea(attrs={"rows": 3}),
            "notes": Textarea(attrs={"rows": 3}),
        }

    def clean(self):
        # error if there is any overlap between language and probable lang
        probable_languages = self.cleaned_data["probable_languages"]
        if any(plang in self.cleaned_data["languages"] for plang in probable_languages):
            raise ValidationError(
                "The same language cannot be both probable and definite."
            )
        # check for unknown as probable here, since autocomplete doesn't
        # honor limit_choices_to option set on thee model
        if any(plang.language == "Unknown" for plang in probable_languages):
            raise ValidationError('"Unknown" is not allowed for probable language.')


@admin.register(Document)
class DocumentAdmin(admin.ModelAdmin):
    form = DocumentForm
    list_display = (
        "id",
        "shelfmark",
        "description",
        "doctype",
        "tag_list",
        "all_languages",
        "last_modified",
        "has_transcription",
        "has_image",
        "is_public",
    )
    readonly_fields = ("created", "last_modified", "shelfmark", "id")
    search_fields = (
        "fragments__shelfmark",
        "tags__name",
        "description",
        "notes",
        "needs_review",
        "id",
    )
    # TODO include search on edition once we add footnotes
    save_as = True
    empty_value_display = "Unknown"

    list_filter = (
        "doctype",
        (
            "footnotes__content",
            custom_empty_field_list_filter(
                "transcription", "Has transcription", "No transcription"
            ),
        ),
        (
            "textblock__fragment__iiif_url",
            custom_empty_field_list_filter("IIIF image", "Has image", "No image"),
        ),
        (
            "needs_review",
            custom_empty_field_list_filter("review status", "Needs review", "OK"),
        ),
        "status",
        ("languages", admin.RelatedOnlyFieldListFilter),
        ("probable_languages", admin.RelatedOnlyFieldListFilter),
    )

    fields = (
        ("shelfmark", "id"),
        "doctype",
        ("languages", "probable_languages"),
        "language_note",
        "description",
        "tags",
        "status",
        ("needs_review", "notes"),
        # edition, translation
    )
    autocomplete_fields = ["languages", "probable_languages"]
    # NOTE: autocomplete does not honor limit_choices_to in model
    inlines = [DocumentTextBlockInline, DocumentFootnoteInline]

    class Media:
        css = {"all": ("css/admin-local.css",)}

    def get_queryset(self, request):
        return (
            super()
            .get_queryset(request)
            .select_related("doctype")
            .prefetch_related(
                "tags",
                "languages",
                # Optimize lookup of fragments in two steps: prefetch_related on
                # TextBlock, then select_related on Fragment.
                #
                # prefetch_related works on m2m and generic relationships and
                # operates at the python level, while select_related only works
                # on fk or one-to-one and operates at the database level. We
                # can chain the latter onto the former because TextBlocks have 
                # only one Fragment.
                #
                # For more, see:
                # https://docs.djangoproject.com/en/3.2/ref/models/querysets/#prefetch-related
                Prefetch(
                    "textblock_set",
                    queryset=TextBlock.objects.select_related("fragment"),
                ),
                "footnotes__content__isnull",
            )
            .annotate(shelfmk_all=ArrayAgg("textblock__fragment__shelfmark"))
            .order_by("shelfmk_all")
        )

    def get_search_results(self, request, queryset, search_term):
        """Override admin search to use Solr."""

        # if search term is not blank, filter the queryset via solr search
        if search_term:
            # - use AND instead of OR to get smaller result sets, more
            #  similar to default admin search behavior
            # - return pks for all matching records
            sqs = (
                DocumentSolrQuerySet()
                .admin_search(search_term)
                .raw_query_parameters(**{"q.op": "AND"})
                .only("pgpid")
                .get_results(rows=100000)
            )

            pks = [r["pgpid"] for r in sqs]
            # filter queryset by id if there are results
            if sqs:
                queryset = queryset.filter(pk__in=pks)
            else:
                queryset = queryset.none()

        # return queryset, use distinct not needed
        return queryset, False

    def save_model(self, request, obj, form, change):
        """Customize this model's save_model function and then execute the
        existing admin.ModelAdmin save_model function"""
        if "_saveasnew" in request.POST:
            # Get the ID from the admin URL
            original_pk = resolve(request.path).kwargs["object_id"]
            # Get the original object
            original_doc = obj._meta.concrete_model.objects.get(id=original_pk)
            clone_message = f"Cloned from {str(original_doc)}"
            obj.notes = "\n".join([val for val in (obj.notes, clone_message) if val])
            # update date created & modified so they are accurate
            # for the new model
            obj.created = timezone.now()
            obj.last_modified = None
        super().save_model(request, obj, form, change)


@admin.register(DocumentType)
class DocumentTypeAdmin(admin.ModelAdmin):
    list_display = ("name",)


@admin.register(Fragment)
class FragmentAdmin(admin.ModelAdmin):
    list_display = ("shelfmark", "collection", "url", "is_multifragment")
    search_fields = ("shelfmark", "old_shelfmarks", "notes", "needs_review")
    readonly_fields = ("old_shelfmarks", "created", "last_modified")
    list_filter = (
        ("url", custom_empty_field_list_filter("IIIF image", "Has image", "No image")),
        (
            "needs_review",
            custom_empty_field_list_filter("review status", "Needs review", "OK"),
        ),
        "is_multifragment",
        ("collection", admin.RelatedOnlyFieldListFilter),
    )
    inlines = [FragmentTextBlockInline]
    list_editable = ("url",)
    fields = (
        ("shelfmark", "old_shelfmarks"),
        "collection",
        ("url", "iiif_url"),
        "is_multifragment",
        "notes",
        "needs_review",
        ("created", "last_modified"),
    )<|MERGE_RESOLUTION|>--- conflicted
+++ resolved
@@ -19,12 +19,8 @@
     TextBlock,
 )
 from geniza.corpus.solr_queryset import DocumentSolrQuerySet
-<<<<<<< HEAD
+from geniza.common.admin import custom_empty_field_list_filter
 from geniza.footnotes.admin import DocumentFootnoteInline
-=======
-from geniza.common.admin import custom_empty_field_list_filter
-from geniza.footnotes.admin import FootnoteInline
->>>>>>> d7ff2cb9
 
 
 class FragmentTextBlockInline(admin.TabularInline):
@@ -232,7 +228,7 @@
                 # prefetch_related works on m2m and generic relationships and
                 # operates at the python level, while select_related only works
                 # on fk or one-to-one and operates at the database level. We
-                # can chain the latter onto the former because TextBlocks have 
+                # can chain the latter onto the former because TextBlocks have
                 # only one Fragment.
                 #
                 # For more, see:
