from django import forms
from django.contrib import admin
from django.core.exceptions import ValidationError
from django.db.models import Count
<<<<<<< HEAD

from django.utils.html import format_html
from django.urls import reverse, resolve
=======
from django.urls import reverse
from django.utils.html import format_html
>>>>>>> c5b61aa1

from geniza.corpus.models import Collection, Document, DocumentType, \
    Fragment, LanguageScript, TextBlock


@admin.register(Collection)
class CollectionAdmin(admin.ModelAdmin):
    list_display = ('abbrev', 'library', 'location', 'collection')
    search_fields = ('library', 'location', 'collection')


@admin.register(LanguageScript)
class LanguageScriptAdmin(admin.ModelAdmin):
    list_display = ('language', 'script', 'display_name', 'documents',
                    'probable_documents')

    document_admin_url = 'admin:corpus_document_changelist'
    search_fields = ('language', 'script', 'display_name')

    class Media:
        css = {
            'all': ('css/admin-local.css', )
        }

    def get_queryset(self, request):
        return super().get_queryset(request) \
            .annotate(Count('document', distinct=True),
                      Count('probable_document', distinct=True))

    def documents(self, obj):
        return format_html(
            '<a href="{0}?languages__id__exact={1!s}">{2}</a>',
            reverse(self.document_admin_url), str(obj.id),
            obj.document__count
        )
    documents.short_description = "# documents on which this language appears"
    documents.admin_order_field = 'document__count'

    def probable_documents(self, obj):
        return format_html(
            '<a href="{0}?probable_languages__id__exact={1!s}">{2}</a>',
            reverse(self.document_admin_url), str(obj.id),
            obj.probable_document__count
        )
    probable_documents.short_description = \
        "# documents on which this language might appear (requires confirmation)"
    probable_documents.admin_order_field = 'probable_document__count'


class TextBlockInline(admin.TabularInline):
    model = TextBlock
    autocomplete_fields = ['fragment']
    readonly_fields = ('thumbnail', )
    fields = ('fragment', 'side', 'extent_label', 'order',
              'thumbnail')


class DocumentForm(forms.ModelForm):

    class Meta:
        model = Document
        exclude = ()

    def clean(self):
        # error if there is any overlap between language and probable lang
        probable_languages = self.cleaned_data['probable_languages']
        if any(plang in self.cleaned_data['languages']
               for plang in probable_languages):
            raise ValidationError(
                'The same language cannot be both probable and definite.')
        # check for unknown as probable here, since autocomplete doesn't
        # honor limit_choices_to option set on thee model
        if any(plang.language == 'Unknown' for plang in probable_languages):
            raise ValidationError(
                '"Unknown" is not allowed for probable language.')


@admin.register(Document)
class DocumentAdmin(admin.ModelAdmin):
    form = DocumentForm
    list_display = (
        'shelfmark', 'description', 'doctype',
        'tag_list', 'all_languages', 'is_textblock',
        'last_modified'
    )
    readonly_fields = ('old_input_by', 'old_input_date',
                       'created', 'last_modified', 'shelfmark', 'id')
    search_fields = ('fragments__shelfmark', 'tags__name', 'description',
                     'old_input_by')
    # TODO include search on edition once we add footnotes
    save_as = True

    list_filter = (
        'doctype', 'languages', 'textblock__extent_label',
        'probable_languages',
    )

    fields = (
        ('shelfmark', 'id'),
        'doctype',
        'languages',
        'probable_languages',
        'language_note',
        'description',
        'tags',
        # edition, translation
        'notes',
        # text block
        ('old_input_by', 'old_input_date'),
        ('created', 'last_modified')
    )
    autocomplete_fields = ['languages', 'probable_languages']
    # NOTE: autocomplete does not honor limit_choices_to in model
    inlines = [
        TextBlockInline,
    ]

    def get_queryset(self, request):
        return super().get_queryset(request) \
            .prefetch_related('tags', 'languages', 'textblock_set')

    def save_model(self, request, obj, form, change):
        '''Customize this model's save_model function and then execute the
         existing admin.ModelAdmin save_model function'''
        if '_saveasnew' in request.POST:
            # Get the ID from the admin URL
            original_pk = resolve(request.path).kwargs['object_id']
            # Get the original object
            original_doc = obj._meta.concrete_model.objects.get(id=original_pk)
            clone_message = f'Cloned from {str(original_doc)}'
            obj.notes = obj.notes + '\n' + clone_message if obj.notes else clone_message
        super().save_model(request, obj, form, change)

@admin.register(DocumentType)
class DocumentTypeAdmin(admin.ModelAdmin):
    list_display = ('name',)


@admin.register(Fragment)
class FragmentAdmin(admin.ModelAdmin):
    list_display = ('shelfmark', 'collection', 'url',
                    'is_multifragment')
    search_fields = ('shelfmark', 'old_shelfmarks', 'notes')
    readonly_fields = ('old_shelfmarks', 'created', 'last_modified',)
    list_filter = (
        'collection',
        ('multifragment', admin.EmptyFieldListFilter),
        ('url', admin.EmptyFieldListFilter),
    )
    list_editable = ('url',)
    fields = (
        ('shelfmark', 'old_shelfmarks'),
        'collection',
        ('url', 'iiif_url'),
        'multifragment',
        'notes',
        ('created', 'last_modified')
    )<|MERGE_RESOLUTION|>--- conflicted
+++ resolved
@@ -2,14 +2,9 @@
 from django.contrib import admin
 from django.core.exceptions import ValidationError
 from django.db.models import Count
-<<<<<<< HEAD
 
 from django.utils.html import format_html
 from django.urls import reverse, resolve
-=======
-from django.urls import reverse
-from django.utils.html import format_html
->>>>>>> c5b61aa1
 
 from geniza.corpus.models import Collection, Document, DocumentType, \
     Fragment, LanguageScript, TextBlock
@@ -140,8 +135,10 @@
             # Get the original object
             original_doc = obj._meta.concrete_model.objects.get(id=original_pk)
             clone_message = f'Cloned from {str(original_doc)}'
-            obj.notes = obj.notes + '\n' + clone_message if obj.notes else clone_message
+            obj.notes = '\n'.join([val for val in (obj.notes, clone_message)
+                                   if val])
         super().save_model(request, obj, form, change)
+
 
 @admin.register(DocumentType)
 class DocumentTypeAdmin(admin.ModelAdmin):
