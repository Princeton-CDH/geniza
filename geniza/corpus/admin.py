from adminsortable2.admin import SortableAdminBase, SortableInlineAdminMixin
from django import forms
from django.contrib import admin, messages
from django.contrib.admin.models import LogEntry
from django.contrib.admin.utils import unquote
from django.contrib.contenttypes.models import ContentType
from django.contrib.postgres.aggregates import ArrayAgg
from django.contrib.postgres.fields import ArrayField
from django.core.exceptions import ValidationError
<<<<<<< HEAD
from django.db.models import CharField, Count, F, TextField
=======
from django.db.models import CharField, Count, F
from django.db.models.fields import TextField
>>>>>>> cc70b6d0
from django.db.models.functions import Concat
from django.forms.widgets import HiddenInput, Textarea, TextInput
from django.http import HttpResponseRedirect
from django.urls import path, resolve, reverse
from django.utils import timezone
from django.utils.html import format_html
from modeltranslation.admin import TabbedTranslationAdmin

from geniza.annotations.models import Annotation
from geniza.common.admin import custom_empty_field_list_filter
from geniza.corpus.metadata_export import AdminDocumentExporter, AdminFragmentExporter
from geniza.corpus.models import (
    Collection,
    Dating,
    Document,
    DocumentType,
    Fragment,
    LanguageScript,
    TextBlock,
)
from geniza.corpus.solr_queryset import DocumentSolrQuerySet
from geniza.corpus.views import DocumentMerge
from geniza.entities.models import PersonDocumentRelation
from geniza.footnotes.admin import DocumentFootnoteInline
from geniza.footnotes.models import Footnote


class FragmentTextBlockInline(admin.TabularInline):
    """The TextBlockInline class for the Fragment admin"""

    model = TextBlock
    fields = (
        "document_link",
        "document_description",
        "multifragment",
        "side",
        "region",
    )
    readonly_fields = ("document_link", "document_description", "side")
    extra = 1

    def document_link(self, obj):
        document_path = reverse("admin:corpus_document_change", args=[obj.document.id])
        return format_html(f'<a href="{document_path}">{str(obj.document)}</a>')

    document_link.short_description = "Document"

    def document_description(self, obj):
        return obj.document.description


@admin.register(Collection)
class CollectionAdmin(admin.ModelAdmin):
    list_display = ("library", "name", "lib_abbrev", "abbrev", "location")
    search_fields = ("library", "location", "name")
    list_display_links = ("library", "name")


@admin.register(LanguageScript)
class LanguageScriptAdmin(admin.ModelAdmin):
    list_display = (
        "language",
        "script",
        "display_name",
        "documents",
        "secondary_documents",
    )

    document_admin_url = "admin:corpus_document_changelist"
    search_fields = ("language", "display_name")

    class Media:
        css = {"all": ("css/admin-local.css",)}

    def get_queryset(self, request):
        # The annotations we use for document count on the list view
        # make the search too slow for autocomplete.
        # Reset to original, unannotated queryset *only* for autocomplete
        qs = super().get_queryset(request)
        if request and request.path == "/admin/autocomplete/":
            # return without annotations
            return qs
        # otherwise, annotate with counts
        return qs.annotate(
            Count("document", distinct=True),
            Count("secondary_document", distinct=True),
        )

    @admin.display(
        ordering="document__count",
        description="# documents where this is the primary language",
    )
    def documents(self, obj):
        return format_html(
            '<a href="{0}?languages__id__exact={1!s}">{2}</a>',
            reverse(self.document_admin_url),
            str(obj.id),
            obj.document__count,
        )

    @admin.display(
        ordering="secondary_document__count",
        description="# documents where this is a secondary language",
    )
    def secondary_documents(self, obj):
        return format_html(
            '<a href="{0}?secondary_languages__id__exact={1!s}">{2}</a>',
            reverse(self.document_admin_url),
            str(obj.id),
            obj.secondary_document__count,
        )


class DocumentTextBlockInline(SortableInlineAdminMixin, admin.TabularInline):
    """The TextBlockInline class for the Document admin"""

    model = TextBlock
    autocomplete_fields = ["fragment"]
    readonly_fields = (
        "thumbnail",
        "side",
    )
    fields = (
        "fragment",
        "multifragment",
        "side",
        "region",
        "order",
        "certain",
        "thumbnail",
        "selected_images",
    )
    min_num = 1
    extra = 0
    formfield_overrides = {
        CharField: {"widget": TextInput(attrs={"size": "10"})},
        ArrayField: {"widget": HiddenInput()},  # hidden input for selected_images
    }


class DocumentForm(forms.ModelForm):
    class Meta:
        model = Document
        exclude = ()
        widgets = {
            "language_note": Textarea(attrs={"rows": 1}),
            "needs_review": Textarea(attrs={"rows": 3}),
            "notes": Textarea(attrs={"rows": 3}),
            "image_order_override": HiddenInput(),
        }

    def clean(self):
        # error if there is any overlap between language and secondary lang
        secondary_languages = self.cleaned_data["secondary_languages"]
        if any(
            slang in self.cleaned_data["languages"] for slang in secondary_languages
        ):
            raise ValidationError(
                "The same language cannot be both primary and secondary."
            )


class HasTranscriptionListFilter(admin.SimpleListFilter):
    """Custom list filter for documents with associated transcription content"""

    title = "Transcription"
    parameter_name = "transcription"

    def lookups(self, request, model_admin):
        return (
            ("yes", "Has transcription"),
            ("no", "No transcription"),
        )

    def queryset(self, request, queryset):
        if self.value() == "yes":
            return queryset.filter(
                footnotes__doc_relation__contains=Footnote.DIGITAL_EDITION
            )
        if self.value() == "no":
            return queryset.exclude(
                footnotes__doc_relation__contains=Footnote.DIGITAL_EDITION
            )


class HasTranslationListFilter(admin.SimpleListFilter):
    """Custom list filter for documents with associated translation content"""

    title = "Translation"
    parameter_name = "translation"

    def lookups(self, request, model_admin):
        return (
            ("yes", "Has translation"),
            ("no", "No translation"),
        )

    def queryset(self, request, queryset):
        if self.value() == "yes":
            return queryset.filter(
                footnotes__doc_relation__contains=Footnote.DIGITAL_TRANSLATION
            )
        if self.value() == "no":
            return queryset.exclude(
                footnotes__doc_relation__contains=Footnote.DIGITAL_TRANSLATION
            )


class DocumentDatingInline(admin.TabularInline):
    """Inline for inferred dates on a document"""

    model = Dating
    fields = (
        "display_date",
        "standard_date",
        "rationale",
        "notes",
    )
    min_num = 0
    extra = 1
<<<<<<< HEAD
    insert_after = "standard_date"
    formfield_overrides = {
        TextField: {"widget": Textarea(attrs={"rows": 4})},
    }
=======


class DocumentPersonInline(admin.TabularInline):
    """Inline for people related to a document"""

    model = PersonDocumentRelation
    verbose_name = "Related Person"
    verbose_name_plural = "Related People"
    autocomplete_fields = ["person", "type"]
    fields = (
        "person",
        "person_link",
        "type",
        "notes",
    )
    readonly_fields = ("person_link",)
    formfield_overrides = {
        TextField: {"widget": Textarea(attrs={"rows": 4})},
    }
    extra = 1

    def person_link(self, obj):
        """Get the link to a related person"""
        person_path = reverse("admin:entities_person_change", args=[obj.person.id])
        return format_html(f'<a href="{person_path}">{str(obj.person)}</a>')
>>>>>>> cc70b6d0


@admin.register(Document)
class DocumentAdmin(TabbedTranslationAdmin, SortableAdminBase, admin.ModelAdmin):
    form = DocumentForm
    # NOTE: columns display for default and needs review display
    # are controlled via admin css; update the css if you change the order here
    list_display = (
        "id",
        "needs_review",  # disabled by default with css
        "shelfmark_display",  #  = combined shelfmark or shelfmark override
        "description",
        "doctype",
        "all_tags",
        "all_languages",
        "last_modified",
        "has_transcription",
        "has_image",
        "is_public",
    )
    readonly_fields = (
        "created",
        "last_modified",
        "shelfmark",
        "id",
        "view_old_pgpids",
        "standard_date",
        "admin_thumbnails",
    )
    search_fields = (
        "fragments__shelfmark",
        "tags__name",
        "description",
        "notes",
        "needs_review",
        "id",
        "old_pgpids",
    )
    # TODO include search on edition once we add footnotes
    save_as = True
    # display unset document type as Unknown
    empty_value_display = "Unknown"

    # customize old pgpid display so unset does not show up as "Unknown"
    @admin.display(
        description="Old PGPIDs",
    )
    def view_old_pgpids(self, obj):
        return ",".join([str(pid) for pid in obj.old_pgpids]) if obj.old_pgpids else "-"

    list_filter = (
        "doctype",
        HasTranscriptionListFilter,
        HasTranslationListFilter,
        (
            "textblock__fragment__iiif_url",
            custom_empty_field_list_filter("IIIF image", "Has image", "No image"),
        ),
        (
            "needs_review",
            custom_empty_field_list_filter("review status", "Needs review", "OK"),
        ),
        "status",
        ("textblock__fragment__collection", admin.RelatedOnlyFieldListFilter),
        ("languages", admin.RelatedOnlyFieldListFilter),
        ("secondary_languages", admin.RelatedOnlyFieldListFilter),
    )

    # organize into fieldsets so that we can insert inlines mid-form
    fieldsets = (
        (
            None,
            {
                "fields": (
                    ("shelfmark", "id", "view_old_pgpids"),
                    "shelfmark_override",
                    "doctype",
                    ("languages", "secondary_languages"),
                    "language_note",
                    "description",
                )
            },
        ),
        (
            None,
            {
                "fields": (
                    (
                        "doc_date_original",
                        "doc_date_calendar",
                        "doc_date_standard",
                        "standard_date",
                    ),
                ),
            },
        ),
        (
            None,
            {
                "fields": (
                    "tags",
                    "status",
                    ("needs_review", "notes"),
                    "image_order_override",
                    "admin_thumbnails",
                )
            },
        ),
        # edition, translation
    )
    autocomplete_fields = ["languages", "secondary_languages"]
    # NOTE: autocomplete does not honor limit_choices_to in model
    inlines = [
        DocumentDatingInline,
        DocumentTextBlockInline,
        DocumentFootnoteInline,
        DocumentPersonInline,
    ]
    # mixed fieldsets and inlines: /admin/corpus/document/snippets/mixed_inlines_fieldsets.html
    fieldsets_and_inlines_order = ("f", "f", "i", "f", "i", "i", "i")

    class Media:
        css = {"all": ("css/admin-local.css",)}

    def get_form(self, request, obj=None, **kwargs):
        # Override to inject help text into display field
        help_texts = {
            "admin_thumbnails": "Drag image thumbnails to customize order when necessary (i.e. image sequence does not follow fragment/shelfmark sequence)"
        }
        kwargs.update({"help_texts": help_texts})
        return super().get_form(request, obj, **kwargs)

    def get_deleted_objects(self, objs, request):
        # override to remove log entries from list and permission check
        (
            deletable_objects,
            model_count,
            perms_needed,
            protected,
        ) = super().get_deleted_objects(objs, request)

        if "log entries" in model_count:
            # remove any counts for log entries
            del model_count["log entries"]
            # remove the permission needed for log entry deletion
            perms_needed.remove("log entry")
            # filter out Log Entry from the list of items to be displayed for deletion
            deletable_objects = [
                obj
                for obj in deletable_objects
                if not isinstance(obj, str) or not obj.startswith("Log entry:")
            ]
        return deletable_objects, model_count, perms_needed, protected

    def get_queryset(self, request):
        return (
            super()
            .get_queryset(request)
            .metadata_prefetch()
            .prefetch_related("footnotes")
            .annotate(shelfmk_all=ArrayAgg("textblock__fragment__shelfmark"))
            .order_by("shelfmk_all")
        )

    def get_search_results(self, request, queryset, search_term):
        """Override admin search to use Solr."""

        # if search term is not blank, filter the queryset via solr search
        if search_term:
            # - use AND instead of OR to get smaller result sets, more
            #  similar to default admin search behavior
            # - return pks for all matching records
            sqs = (
                DocumentSolrQuerySet()
                .admin_search(search_term)
                .only("pgpid")
                .get_results(rows=100000)
            )
            pks = [r["pgpid"] for r in sqs]
            # filter queryset by id if there are results
            if sqs:
                queryset = queryset.filter(pk__in=pks)
            else:
                queryset = queryset.none()

        # return queryset, use distinct not needed
        return queryset, False

    def save_model(self, request, obj, form, change):
        """Customize this model's save_model function and then execute the
        existing admin.ModelAdmin save_model function"""
        if "_saveasnew" in request.POST:
            # Get the ID from the admin URL
            original_pk = resolve(request.path).kwargs["object_id"]
            # Get the original object
            original_doc = obj._meta.concrete_model.objects.get(id=original_pk)
            clone_message = f"Cloned from {str(original_doc)}"
            obj.notes = "\n".join([val for val in (obj.notes, clone_message) if val])
            # update date created & modified so they are accurate
            # for the new model
            obj.created = timezone.now()
            obj.last_modified = None

        # set request on the object so that save method can send messages
        # if there is an error converting the date
        obj.request = request
        super().save_model(request, obj, form, change)

    def change_view(self, request, object_id, form_url="", extra_context=None):
        """Customize this model's change_view to add IIIF images to context for
        transcription viewer, then execute existing change_view"""
        extra_ctx = extra_context or {}
        document = self.get_object(request, object_id)
        if document:
            images = document.iiif_images(with_placeholders=True)
            extra_ctx.update({"images": images})
        return super().change_view(
            request, object_id, form_url, extra_context=extra_ctx
        )

    def history_view(self, request, object_id, extra_context=None):
        """Customize this model's history_view to add histories for all the
        footnotes and annotations related to this document to context, then
        execute existing history_view"""
        document = self.get_object(request, unquote(object_id))
        # get related footnote log entries
        footnote_pks = document.footnotes.all().values_list("pk", flat=True)
        footnote_action_list = (
            LogEntry.objects.filter(
                object_id__in=[str(pk) for pk in footnote_pks],
                content_type=ContentType.objects.get(
                    app_label="footnotes", model="footnote"
                ),
            )
            .select_related()
            .order_by("action_time")
        )
        # get related annotation log entries
        annotations = Annotation.objects.filter(footnote__pk__in=footnote_pks)
        annotation_action_list = (
            LogEntry.objects.filter(
                object_id__in=[
                    str(pk) for pk in annotations.values_list("pk", flat=True)
                ],
                content_type=ContentType.objects.get(
                    app_label="annotations", model="annotation"
                ),
            )
            .select_related()
            .order_by("action_time")
        )
        extra_ctx = extra_context or {}
        extra_ctx.update(
            {
                "footnote_action_list": footnote_action_list,
                "annotation_action_list": annotation_action_list,
            }
        )
        return super().history_view(request, object_id, extra_context=extra_ctx)

    @admin.display(description="Merge selected documents")
    def merge_documents(self, request, queryset=None):
        """Admin action to merge selected documents. This action redirects to an intermediate
        page, which displays a form to review for confirmation and choose the primary document before merging.
        """
        # Functionality drawn from https://github.com/Princeton-CDH/mep-django/blob/main/mep/people/admin.py

        # NOTE: using selected ids from form and ignoring queryset
        # because we can't pass the queryset via redirect
        selected = request.POST.getlist("_selected_action")
        if len(selected) < 2:
            messages.error(request, "You must select at least two documents to merge")
            return HttpResponseRedirect(reverse("admin:corpus_document_changelist"))
        return HttpResponseRedirect(
            "%s?ids=%s" % (reverse("admin:document-merge"), ",".join(selected)),
            status=303,
        )  # status code 303 means "See Other"

    @admin.display(description="Export selected documents to CSV")
    def export_to_csv(self, request, queryset=None):
        """Stream tabular data as a CSV file"""
        queryset = queryset or self.get_queryset(request)
        exporter = AdminDocumentExporter(queryset=queryset, progress=False)
        return exporter.http_export_data_csv()

    def get_urls(self):
        """Return admin urls; adds a custom URL for exporting all documents
        as CSV"""
        urls = [
            path(
                "csv/",
                self.admin_site.admin_view(self.export_to_csv),
                name="corpus_document_csv",
            ),
            path(
                "merge/",
                DocumentMerge.as_view(),
                name="document-merge",
            ),
        ]
        return urls + super(DocumentAdmin, self).get_urls()

    # -------------------------------------------------------------------------

    actions = (export_to_csv, merge_documents)


@admin.register(DocumentType)
class DocumentTypeAdmin(TabbedTranslationAdmin, admin.ModelAdmin):
    list_display = ("name", "display_label")

    class Media:
        css = {"all": ("css/admin-local.css",)}


@admin.register(Fragment)
class FragmentAdmin(admin.ModelAdmin):
    list_display = ("shelfmark", "collection_display", "url", "is_multifragment")
    search_fields = ("shelfmark", "old_shelfmarks", "notes", "needs_review")
    readonly_fields = ("created", "last_modified")
    list_filter = (
        ("url", custom_empty_field_list_filter("IIIF image", "Has image", "No image")),
        (
            "needs_review",
            custom_empty_field_list_filter("review status", "Needs review", "OK"),
        ),
        "is_multifragment",
        ("collection", admin.RelatedOnlyFieldListFilter),
    )
    inlines = [FragmentTextBlockInline]
    list_editable = ("url",)
    fields = (
        ("shelfmark", "old_shelfmarks"),
        "collection",
        ("url", "iiif_url"),
        "is_multifragment",
        "notes",
        "needs_review",
        ("created", "last_modified"),
    )

    # default ordering on Collection uses concat with field references,
    # which does not work when referenced from another model;
    # as a workaround,add a display property that makes the custom sort
    # relative to the fragment
    def collection_display(self, obj):
        return obj.collection

    collection_display.verbose_name = "Collection"
    collection_display.admin_order_field = Concat(
        F("collection__lib_abbrev"),
        F("collection__abbrev"),
        F("collection__name"),
        F("collection__library"),
    )

    def save_model(self, request, obj, form, change):
        # pass request in to save so that we can send messages
        # if there is an error loading the IIIF manifest
        obj.request = request
        super().save_model(request, obj, form, change)

    @admin.display(description="Export selected fragments to CSV")
    def export_to_csv(self, request, queryset=None):
        """Stream tabular data as a CSV file"""
        queryset = queryset or self.get_queryset(request)
        exporter = AdminFragmentExporter(queryset=queryset, progress=False)
        return exporter.http_export_data_csv()

    def get_urls(self):
        """Return admin urls; adds a custom URL for exporting all sources
        as CSV"""
        urls = [
            path(
                "csv/",
                self.admin_site.admin_view(self.export_to_csv),
                name="corpus_fragments_csv",
            )
        ]
        return urls + super().get_urls()

    actions = (export_to_csv,)<|MERGE_RESOLUTION|>--- conflicted
+++ resolved
@@ -7,12 +7,7 @@
 from django.contrib.postgres.aggregates import ArrayAgg
 from django.contrib.postgres.fields import ArrayField
 from django.core.exceptions import ValidationError
-<<<<<<< HEAD
 from django.db.models import CharField, Count, F, TextField
-=======
-from django.db.models import CharField, Count, F
-from django.db.models.fields import TextField
->>>>>>> cc70b6d0
 from django.db.models.functions import Concat
 from django.forms.widgets import HiddenInput, Textarea, TextInput
 from django.http import HttpResponseRedirect
@@ -233,12 +228,9 @@
     )
     min_num = 0
     extra = 1
-<<<<<<< HEAD
-    insert_after = "standard_date"
     formfield_overrides = {
         TextField: {"widget": Textarea(attrs={"rows": 4})},
     }
-=======
 
 
 class DocumentPersonInline(admin.TabularInline):
@@ -264,7 +256,6 @@
         """Get the link to a related person"""
         person_path = reverse("admin:entities_person_change", args=[obj.person.id])
         return format_html(f'<a href="{person_path}">{str(obj.person)}</a>')
->>>>>>> cc70b6d0
 
 
 @admin.register(Document)
