from django.apps import AppConfig


<<<<<<< HEAD
class CorpusConfig(AppConfig):
    name = "corpus"
=======
class CorpusAppConfig(AppConfig):
    name = 'geniza.corpus'

    def ready(self):
        # import and connect signal handlers for Solr indexing
        from parasolr.django.signals import IndexableSignalHandler
>>>>>>> 3ed78c89
<|MERGE_RESOLUTION|>--- conflicted
+++ resolved
@@ -1,14 +1,9 @@
 from django.apps import AppConfig
 
 
-<<<<<<< HEAD
-class CorpusConfig(AppConfig):
-    name = "corpus"
-=======
 class CorpusAppConfig(AppConfig):
-    name = 'geniza.corpus'
+    name = "geniza.corpus"
 
     def ready(self):
         # import and connect signal handlers for Solr indexing
-        from parasolr.django.signals import IndexableSignalHandler
->>>>>>> 3ed78c89
+        from parasolr.django.signals import IndexableSignalHandler