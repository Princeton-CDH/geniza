import codecs
import csv
import json
import logging
import os
import re
from collections import defaultdict, namedtuple
from datetime import datetime
from operator import itemgetter
from string import punctuation

import requests
from dateutil.parser import ParserError, parse
from django.conf import settings
from django.contrib.admin.models import ADDITION, CHANGE, LogEntry
from django.contrib.auth.models import User
from django.contrib.contenttypes.models import ContentType
from django.core.management import call_command
from django.core.management.base import BaseCommand, CommandError
from django.db import connection, models
from django.utils.text import slugify
from django.utils.timezone import get_current_timezone, make_aware
from parasolr.django.signals import IndexableSignalHandler

from geniza.corpus.models import (
    Collection,
    Document,
    DocumentType,
    Fragment,
    LanguageScript,
    TextBlock,
)
from geniza.footnotes.models import (
    Creator,
    Footnote,
    Source,
    SourceLanguage,
    SourceType,
)

# mapping for csv header fields and local name we want to use
# if not specified, column will be lower-cased
csv_fields = {
    "libraries": {
        "Current List of Libraries": "current",
        "Library abbreviation": "lib_abbrev",
        "Collection abbreviation": "abbrev",
        "Location (current)": "location",
        "Collection (if different from library)": "collection",
    },
    "languages": {
        # lower case for each should be fine
    },
    "metadata": {
        "Shelfmark - Current": "shelfmark",
        "Input by (optional)": "input_by",
        "Date entered (optional)": "date_entered",
        "Recto or verso (optional)": "recto_verso",
        "Language (optional)": "language",
        "Text-block (optional)": "text_block",
        "Shelfmark - Historical (optional)": "shelfmark_historic",
        "Multifragment (optional)": "multifragment",
        "Link to image": "image_link",
        "Editor(s)": "editor",
        "Translator (optional)": "translator",
        "Notes2 (optional)": "notes",
    },
}

# events in document edit history with missing/malformed dates will replace
# missing portions with values from this date
DEFAULT_EVENT_DATE = datetime(2020, 1, 1)

# logging config: use levels as integers for verbosity option
logger = logging.getLogger("import")
logging.basicConfig()
LOG_LEVELS = {0: logging.ERROR, 1: logging.WARNING, 2: logging.INFO, 3: logging.DEBUG}


class Command(BaseCommand):
    "Import existing data from PGP spreadsheets into the database"

    logentry_message = "Imported via script"
    max_documents = None

    def add_arguments(self, parser):
        parser.add_argument("-m", "--max_documents", type=int)

    def setup(self, *args, **options):
        if not hasattr(settings, "DATA_IMPORT_URLS"):
            raise CommandError("Please configure DATA_IMPORT_URLS in local settings")

        # setup logging; default to WARNING level
        verbosity = options.get("verbosity", 1)
        logger.setLevel(LOG_LEVELS[verbosity])

        # load fixure containing known historic users (all non-active)
        call_command("loaddata", "historic_users", app_label="corpus", verbosity=0)
        logger.info("loaded 30 historic users")

        # ensure current active users are present, but don't try to create them
        # in a test environment because it's slow and requires VPN access
        active_users = ["rrichman", "mrustow", "ae5677", "alg4"]
        if "PYTEST_CURRENT_TEST" not in os.environ:
            present = User.objects.filter(username__in=active_users).values_list(
                "username", flat=True
            )
            for username in set(active_users) - set(present):
                call_command("createcasuser", username, staff=True, verbosity=verbosity)

        # Set dicts on the instance so they're not shared across instances
        self.doctype_lookup = {}
        self.content_types = {}
        self.collection_lookup = {}
        self.document_type = {}
        self.language_lookup = {}
        self.user_lookup = {}

        # fetch users created through migrations for easy access later; add one
        # known exception (accented character)
        self.script_user = User.objects.get(username=settings.SCRIPT_USERNAME)
        self.team_user = User.objects.get(username=settings.TEAM_USERNAME)
        self.user_lookup["Naim Vanthieghem"] = User.objects.get(username="nvanthieghem")

        # disconnect solr indexing signals
        IndexableSignalHandler.disconnect()

        self.content_types = {
            model: ContentType.objects.get_for_model(model)
            for model in [Fragment, Collection, Document, LanguageScript, Source]
        }

        self.source_setup()

    def source_setup(self):
        # setup for importing editions & transcriptions

        # delete source records created on a previous run
        Creator.objects.all().delete()
        Source.objects.all().delete()
        Footnote.objects.all().delete()

        # load fixure with source creators referenced in the spreadsheet
        call_command("loaddata", "source_authors", app_label="footnotes", verbosity=0)
        # total TODO
        # logger.info("loaded ## source creators")

        # create source type lookup keyed on type
        self.source_types = {s.type: s for s in SourceType.objects.all()}
        # create source creator lookup keyed on last name
        self.source_creators = {c.last_name: c for c in Creator.objects.all()}

        # load transcription data as JSON. if no file is provided, warn but
        # don't error.
        try:
            with open(settings.TRANSCRIPTIONS_JSON_FILE) as json_file:
                self.transcriptions = json.load(json_file)
        except (AttributeError, FileNotFoundError):
            logger.warning("No transcriptions provided")
            self.transcriptions = {}

    def handle(self, *args, **options):
        self.setup(*args, **options)
        self.max_documents = options.get("max_documents")
        self.import_collections()
        self.import_languages()
        self.import_documents()

    def get_csv(self, name, schema=None):
        # given a name for a file in the configured data import urls,
        # load the data by url and initialize and return a generator
        # of namedtuple elements for each row
        csv_url = settings.DATA_IMPORT_URLS.get(name, None)
        if not csv_url:
            raise CommandError("Import URL for %s is not configured" % name)
        response = requests.get(csv_url, stream=True)
        if response.status_code != requests.codes.ok:
            raise CommandError("Error accessing CSV for %s: %s" % (name, response))

        csvreader = csv.reader(codecs.iterdecode(response.iter_lines(), "utf-8"))
        header = next(csvreader)
        # Create a namedtuple based on headers in the csv
        # and local mapping of csv names to access names
        CsvRow = namedtuple(
            "%sCSVRow" % name,
            (
                csv_fields[(schema or name)].get(
                    col, slugify(col).replace("-", "_") or "empty_%d" % i
                )
                for i, col in enumerate(header)
                # NOTE: allows one empty header; more will cause an error
            ),
        )

        # iterate over csv rows and yield a generator of the namedtuple
        for count, row in enumerate(csvreader, start=1):
            yield CsvRow(*row)
            # if max documents is configured, bail out for metadata
            if (
                self.max_documents
                and name == "metadata"
                and count >= self.max_documents
            ):
                break

    def import_collections(self):
        # clear out any existing collections
        Collection.objects.all().delete()
        # import list of libraries and abbreviations
        # convert to list so we can iterate twice
        library_data = list(self.get_csv("libraries"))

        # create a collection entry for every row in the sheet with both
        # required values
        collections = []
        # at the same time, populate a library lookup to map existing data
        for row in library_data:
            # must have at least library or collection
            if row.library or row.collection:
                new_collection = Collection.objects.create(
                    library=row.library,
                    lib_abbrev=row.lib_abbrev,
                    abbrev=row.abbrev,
                    location=row.location,
                    name=row.collection,
                )
                collections.append(new_collection)

                # add the new object to library lookup
                # special case: CUL has multiple collections which use the
                # same library code in the metadata spreadsheet;
                # include collection abbreviation in lookup
                lookup_code = row.current
                if row.current == "CUL":
                    lookup_code = "%s_%s" % (row.current, row.abbrev)
                self.collection_lookup[lookup_code] = new_collection

        # create log entries to document when & how records were created
        self.log_creation(*collections)
        logger.info("Imported %d collections" % len(collections))

    def import_languages(self):
        LanguageScript.objects.all().delete()
        language_data = self.get_csv("languages")
        languages = []
        for row in language_data:
            # skip empty rows
            if not row.language and not row.script:
                continue

            lang = LanguageScript.objects.create(
                language=row.language,
                script=row.script,
                display_name=row.display_name or None,
            )

            # populate lookup for associating documents & languages;
            # use lower case spreadsheet name if set, or display name
            if row.display_name or row.spreadsheet_name:
                self.language_lookup[
                    (row.spreadsheet_name or row.display_name).lower()
                ] = lang
            languages.append(lang)

        # create log entries
        self.log_creation(*languages)
        logger.info("Imported %d languages" % len(languages))

    def add_document_language(self, doc, row):
        """Parse languages and set probable_language and language_notes"""
        notes_list = []
        if not row.language:
            return

        for lang in row.language.split(";"):
            lang = lang.strip()
            # Place language in the language note if there're any non-question
            # mark notes in language entry
            if re.search(r"\([^?]+\)", lang):
                notes_list.append(lang)
            is_probable = "?" in lang
            # remove parentheticals, question marks, "some"
            lang = re.sub(r"\(.+\)", "", lang).replace("some", "").strip("? ")

            lang_model = self.language_lookup.get(lang.lower())
            if not lang_model:
                logger.error(
                    f"language not found. PGPID: {row.pgpid}, Language: {lang}"
                )
            else:
                if is_probable:
                    doc.probable_languages.add(lang_model)
                else:
                    doc.languages.add(lang_model)

        if notes_list:
            doc.language_note = "\n".join(notes_list)
            doc.save()

    def import_document(self, row):
        """Import a single document given a row from a PGP spreadsheet"""
        # skip any row with multiple types or flagged for demerge
        if ";" in row.type or "DISAGGREGATE" in row.notes:
            logger.warning("skipping PGPID %s (demerge)" % row.pgpid)
            self.docstats["skipped"] += 1
            return

        # create a reverse lookup for recto/verso labels used in the
        # spreadsheet to the codes used in the database
        recto_verso_lookup = {
            label.lower(): code for code, label in TextBlock.RECTO_VERSO_CHOICES
        }

        doctype = self.get_doctype(row.type)
        fragment = self.get_fragment(row)
        doc = Document.objects.create(
            id=row.pgpid or None,
            doctype=doctype,
            description=row.description,
        )
        doc.tags.add(*[tag.strip() for tag in row.tags.split("#") if tag.strip()])
        # associate fragment via text block
        TextBlock.objects.create(
            document=doc,
            fragment=fragment,
            # convert recto/verso value to code
            side=recto_verso_lookup.get(row.recto_verso, ""),
            region=row.text_block,
            subfragment=row.multifragment,
        )
        self.add_document_language(doc, row)
        self.docstats["documents"] += 1
        # create log entries as we go
        self.log_edit_history(
            doc, self.get_edit_history(row.input_by, row.date_entered, row.pgpid)
        )
        # parse editor & translator information to create sources
        # and associate with footnotes
        editor = row.editor.strip(".")
        if editor and editor not in self.editor_ignore:
            self.parse_editor(doc, editor)
        # treat translator like editor, but set translation flag
        if row.translator:
            self.parse_editor(doc, row.translator, translation=True)

        # keep track of any joins to handle on a second pass
        if row.joins.strip():
            self.joins.add((doc, row.joins.strip()))

    def import_documents(self):
        """Import all document given the PGP spreadsheets"""

        metadata = self.get_csv("metadata")
        demerged_metadata = self.get_csv("demerged", schema="metadata")

        Document.objects.all().delete()
        Fragment.objects.all().delete()
        LogEntry.objects.filter(
            content_type_id=self.content_types[Document].id
        ).delete()

        self.joins = set()
        self.docstats = defaultdict(int)

        for row in metadata:
            self.import_document(row)
        document_count_metadata = self.docstats["documents"]

        # update id sequence based on highest imported pgpid
        self.update_document_id_sequence()

        for row in demerged_metadata:
            # overwrite document if it already exists
            if row.pgpid and Document.objects.filter(id=row.pgpid).exists():
                logger.warning(f"Overwriting PGPID {row.pgpid} with demerge")
                Document.objects.filter(id=row.pgpid).delete()
                self.docstats["overwritten"] += 1
            self.import_document(row)

        # handle joins collected on the first pass
        for doc, join in self.joins:
            initial_shelfmark = doc.shelfmark
            for shelfmark in join.split(" + "):
                # skip the initial shelfmark, already associated
                if shelfmark == initial_shelfmark:
                    continue
                # get the fragment if it already exists
                join_fragment = Fragment.objects.filter(shelfmark=shelfmark).first()
                # if not, create a stub fragment record
                if not join_fragment:
                    join_fragment = Fragment.objects.create(shelfmark=shelfmark)
                    self.log_creation(join_fragment)
                # associate the fragment with the document
                doc.fragments.add(join_fragment)
        document_count_demerged = self.docstats["documents"] - document_count_metadata

        logger.info(
            f"Imported {document_count_metadata} documents from the metadata spreadsheet and skipped {self.docstats['skipped']}. "
            f"Imported {document_count_demerged} documents from the demerged spreadsheet. "
            f"Overwrote {self.docstats['overwritten']} documents. "
            f"Parsed {len(self.joins)} joins. "
        )

    def get_doctype(self, dtype):
        # don't create an empty doctype
        dtype = dtype.strip()
        if not dtype or dtype == "Unknown":
            return

        doctype = self.doctype_lookup.get(dtype)
        # if not yet in our local lookup, get from the db
        if not doctype:
            doctype = DocumentType.objects.get_or_create(name=dtype)[0]
            self.doctype_lookup[dtype] = doctype

        return doctype

    def get_collection(self, data):
        lib_code = data.library.strip()
        # differentiate CUL collections based on shelfmark
        if lib_code == "CUL":
            for cul_collection in ["T-S", "CUL Or.", "CUL Add."]:
                if data.shelfmark.startswith(cul_collection):
                    lib_code = "CUL_%s" % cul_collection.replace("CUL ", "")
                    break
            # if code is still CUL, there is a problem
            if lib_code == "CUL":
                logger.warning(
                    "CUL collection not determined for %s (PGPID %s)"
                    % (data.shelfmark, data.pgpid)
                )
        return self.collection_lookup.get(lib_code)

    def get_fragment(self, data):
        # get the fragment for this document if it already exists;
        # if it doesn't, create it
        fragment = Fragment.objects.filter(shelfmark=data.shelfmark).first()
        if fragment:
            return fragment

        # if fragment was not found, create it
        fragment = Fragment.objects.create(
            shelfmark=data.shelfmark,
            # todo: handle missing libraries (set from shelfmark?)
            collection=self.get_collection(data),
            old_shelfmarks=data.shelfmark_historic,
            is_multifragment=bool(data.multifragment),
            url=data.image_link,
            iiif_url=self.get_iiif_url(data),
        )
        # log object creation
        self.log_creation(fragment)
        return fragment

    def get_iiif_url(self, data):
        """Get IIIF Manifest URL for a fragment when possible"""

        # cambridge iiif manifest links use the same id as view links
        # NOTE: should exclude search link like this one:
        # https://cudl.lib.cam.ac.uk/search?fileID=&keyword=T-s%2013J33.12&page=1&x=0&y=
        extlink = data.image_link
        if "cudl.lib.cam.ac.uk/view/" in extlink:
            iiif_link = extlink.replace("/view/", "/iiif/")
            # view links end with /1 or /2 but iiif link does not include it
            iiif_link = re.sub(r"/\d$", "", iiif_link)
            return iiif_link

        # TODO: get new figgy iiif urls for JTS images based on shelfmark
        # if no url, return empty string for blank instead of null
        return ""

    def log_creation(self, *objects):
        # create log entries to document when & how records were created
        # get content type based on first object
        content_type = self.content_types[objects[0].__class__]
        for obj in objects:
            LogEntry.objects.log_action(
                user_id=self.script_user.id,
                content_type_id=content_type.pk,
                object_id=obj.pk,
                object_repr=str(obj),
                change_message=self.logentry_message,
                action_flag=ADDITION,
            )

    def get_user(self, name, pgpid=None):
        """Find a user account based on a provided name, using a simple cache.

        If not found, tries to use first/last initials for lookup. If all else
        fails, use the generic team account (TEAM_USERNAME).
        """

        # check the cache first
        user = self.user_lookup.get(name)
        if user:
            logger.debug(f"using cached user {user} for {name} on PGPID {pgpid}")
            return user

        # person with given name(s) and last name – case-insensitive lookup
        if " " in name:
            given_names, last_name = [
                sname.strip(punctuation) for sname in name.rsplit(" ", 1)
            ]
            try:
                user = User.objects.get(
                    first_name__iexact=given_names, last_name__iexact=last_name
                )
            except User.DoesNotExist:
                pass

        # initials; use first & last to do lookup
        elif name:
            name = name.strip(punctuation)
            first_i, last_i = name[0], name[-1]
            try:
                user = User.objects.get(
                    first_name__startswith=first_i, last_name__startswith=last_i
                )
            except User.DoesNotExist:
                pass

        # if we didn't get anyone through either method, warn and use team user
        if not user:
            logger.warning(
                f"couldn't find user {name} on PGPID {pgpid}; using {self.team_user}"
            )
            return self.team_user

        # otherwise add to the cache using requested name and return the user
        logger.debug(f"found user {user} for {name} on PGPID {pgpid}")
        self.user_lookup[name] = user
        return user

    def get_edit_history(self, input_by, date_entered, pgpid=None):
        """Parse spreadsheet "input by" and "date entered" columns to
        reconstruct the edit history of a single document.

        Output is a list of dict to pass to log_edit_history. Each event has
        a type (django log entry action flag), associated user, and date.

        This method is designed to output a list of events that matches the
        logic of the spreadsheet and is easy to reason about (chronologically
        ordered).
        """

        # split both fields by semicolon delimiter & remove whitespace
        all_input = [i.strip() for i in input_by.split(";") if i]
        all_dates = [d.strip() for d in date_entered.split(";") if d]

        # try to map every "input by" listing to a user account. for coauthored
        # events, add both users to a list – otherwise it's a one-element list
        # with the single user
        users = []
        for input_by in all_input:
            users.append([self.get_user(u, pgpid) for u in input_by.split(" and ")])

        # convert every "date entered" listing to a date object. if any parts of
        # the date are missing, fill with default values below. for details:
        # https://dateutil.readthedocs.io/en/stable/parser.html#dateutil.parser.parse
        dates = []
        for date in all_dates:
            try:
                dates.append(parse(date, default=DEFAULT_EVENT_DATE).date())
            except ParserError:
                logger.warning(f"failed to parse date {date} on PGPID {pgpid}")

        # make sure we have same number of users/dates by padding with None;
        # later we can assign missing users to the generic team user
        while len(users) < len(dates):
            users.insert(0, None)

        # moving backwards in time, pair dates with users and event types.
        # when there is a mismatch between number of users and dates, we want
        # to associate the more recent dates with users, since in general
        # we have more information the closer to the present we are. if we run
        # out of users to assign, we use the generic team user.
        events = []
        users.reverse()
        all_dates.reverse()
        for i, date in enumerate(reversed(dates)):

            # earliest date is creation; all others are revisions
            event_type = CHANGE if i < len(dates) - 1 else ADDITION

            # if we have a date without a user, assign to the whole team
            user = users[i] or (self.team_user,)

            # create events with this date and type for all the matching users.
            # if there was more than one user (coauthor), use the same type and
            # date to represent the coauthorship
            for u in user:
                events.append(
                    {
                        "type": event_type,
                        "user": u,
                        "date": date,
                        "orig_date": all_dates[i],
                    }
                )
            if len(user) > 1:
                logger.debug(f"found coauthored event for PGPID {pgpid}: {events[-2:]}")
            else:
                logger.debug(f"found event for PGPID {pgpid}: {events[-1]}")

        # sort chronologically and return
        events.sort(key=itemgetter("date"))
        return events

    sheet_add_msg = "Initial data entry (spreadsheet)"
    sheet_chg_msg = "Major revision (spreadsheet)"

    def log_edit_history(self, doc, events):
        """Given a Document and a sequence of events from get_edit_history,
        create corresponding Django log entries to represent that history.

        Always creates an entry by the script user (`SCRIPT_USERNAME`) with a
        timestamp of now to mark the import event itself.

        Optional `events` is list of dict from get_edit_history. Each event has
        a type (creation or revision), associated user, and timestamp.
        """

        # for each historic event, create a corresponding django log entry.
        # we use objects.create() instead of the log_action helper so that we
        # can control the timestamp.
        for event in events:
            dt = datetime(
                year=event["date"].year,
                month=event["date"].month,
                day=event["date"].day,
            )
            msg = (
                self.sheet_add_msg if event["type"] == ADDITION else self.sheet_chg_msg
            )
            LogEntry.objects.create(
                user=event["user"],  # FK in django
                content_type=self.content_types[Document],  # FK in django
                object_id=str(doc.pk),  # TextField in django
                object_repr=str(doc)[:200],  # CharField with limit in django
                change_message=f"{msg}, dated {event['orig_date']}",
                action_flag=event["type"],
                action_time=make_aware(dt, timezone=get_current_timezone()),
            )

        # log the actual import event as an ADDITION, since it marks the point
        # at which the object entered this database.
        LogEntry.objects.log_action(
            user_id=self.script_user.id,
            content_type_id=self.content_types[Document].pk,
            object_id=doc.pk,
            object_repr=str(doc),
            change_message=self.logentry_message,
            action_flag=ADDITION,
        )

    def update_document_id_sequence(self):
        # set postgres document id sequence to maximum imported pgpid
        cursor = connection.cursor()
        cursor.execute(
            "SELECT setval('corpus_document_id_seq', max(id)) FROM corpus_document;"
        )

    re_url = re.compile(r"(?P<url>https://[^ ]+)")

    # ignore these entries in the editor field:
    editor_ignore = [
        "awaiting transcription",
        "transcription listed on fgp",
        "transcription listed on fgp, awaiting digitization on pgp",
        "transcription listed in fgp, awaiting digitization on pgp",
        "source of transcription not noted in original pgp database",
        "source of transcription not noted in original pgp. complete transcription awaiting digitization",
        "yes",
        "partial transcription listed in fgp, awaiting digitization on pgp",
        "transcription (recto only) listed in fgp, awaiting digitization on pgp",
        "transcription in progress",
        "awaiting transcription (htr)",
        "transcription (verso only) listed in fgp, awaiting digitization on pgp",
    ]

    # re_docrelation = re.compile(r'^(. Also )?Ed. (and transl?.)? ?',
    re_docrelation = re.compile(
        r"^(also )?ed. ?(and trans(\.|l\.|lated) ?)?(by )?", flags=re.I
    )

    # notes that may occur with an edition
    # - full transcription listed/awaiting ...
    # - with (minor) ..
    # - with corrections
    # - multiword parenthetical at the end of the edition
    re_ed_notes = re.compile(
        r'[.;,]["\'’”]? (?P<note>('
        + r"(full )?transcription (listed|awaiting|available|only).*$|"
        + r"(retyped )?(with )?minor|with corrections|with emendations).*$|"
        + r"compared with.*$|incorporat.*$|"
        + r"partial.*$|remainder.*$|revised .*$|"
        + r"(translation )?await.*$|"
        + r"(as )?corrected.*$|"
        + r"edited (here )?in comparison with.*$|"
        + r"[(]?see .*$|"
        + r"(\([\w\d]+ [\w\d.,-– \"']+\) ?$))",
        flags=re.I | re.U,
    )

    # regexes to pull out page or document location
    re_page_location = re.compile(
        r"[,.:] (?P<pages>((pp?|pgs)\. ?\d+([-–]\d+)?)|(\d+[-–]\d+)[a-z]?)"
        + r"( \[\d+\])?\.?",  # pp. 215-236 [219]
        flags=re.I,
    )
    # Doc, Doc., Document, # with numbers and or alpha-number
    re_doc_location = re.compile(
        r"(, )?\(?(?P<doc>(Doc(ument|\.)? ?#?|#|no\.) ?([A-Z]-)?\d+)\)?\.?", flags=re.I
    )
    # \u0590-\u05fe = range for hebrew characters
    re_goitein_section = re.compile(
        r" (?P<p>(\d+?[\u0590-\u05fe]|[\u0590-\u05fe]\d+)[\u0590-\u05fe]?)", flags=re.I
    )

    def parse_editor(self, document, editor, translation=False):
        # multiple editions are indicated by "; also ed."  or ". also ed."
        # split so we can parse each edition separately and add a footnote
        editions = re.split(r"[;.] (?=also ed\.|ed\.|also)", editor, flags=re.I)

        for i, edition in enumerate(editions):

            # check for transcription content
            transcription = self.transcriptions.get(str(document.pk))
            # check for and exclude empty content
            if transcription and transcription["lines"] == [""]:
                transcription = None

            # strip whitespace and periods before checking ignore list
            if edition.rstrip(" .").lower() in self.editor_ignore:
                # skip unless there is a transcription, in which case
                # we want to import it
                if not transcription:
                    continue

            # footnotes for these records are always editions
            doc_relation = {Footnote.EDITION}
            # if importing from translator column, also set translation
            if translation:
                doc_relation.add(Footnote.TRANSLATION)
            notes = []
            location = []
            # copy the edition text before removing any notes or
            # other information
            edition_text = edition

            # beginning usually includes indicator if edition or edition
            # or translation
            edit_transl_match = self.re_docrelation.match(edition)
            if edit_transl_match:
                # if doc relation text includes translation, set flag
                if "and trans" in edit_transl_match.group(0):
                    doc_relation.add(Footnote.TRANSLATION)

                # remove ed/trans from edition text
                edition_text = self.re_docrelation.sub("", edition_text)

            ed_notes_match = self.re_ed_notes.search(edition_text)
            if ed_notes_match:
                # save the notes to add to the footnote
                # remove from the edition before parsing
                edition_text = self.re_ed_notes.sub("", edition_text)
                notes.append(ed_notes_match.groupdict()["note"])

            # check for url and store if present
            url_match = self.re_url.search(edition)
            url = ""
            if url_match:
                # save the url, and remove from edition text, to simplify parsing
                url = url_match.group("url")
                edition_text = edition_text.replace(url, "").strip()

            # if reference includes document or page location,
            # remove and store for footnote location
            doc_match = self.re_doc_location.search(edition_text)
            if doc_match:
                location.append(doc_match.groupdict()["doc"])
                edition_text = self.re_doc_location.sub("", edition_text)
            page_match = self.re_page_location.search(edition_text)
            if page_match:
                location.append(page_match.groupdict()["pages"])
                edition_text = self.re_page_location.sub("", edition_text)
            gsection_match = self.re_goitein_section.search(edition_text)
            if gsection_match:
                location.append(gsection_match.groupdict()["p"])
                edition_text = self.re_goitein_section.sub("", edition_text)

            # remove any whitespace left after pulling out notes and location
            # and strip any trailing punctuation
            edition_text = edition_text.strip(" .,;")
            try:
                source = self.get_source(edition_text, document)
                fn = Footnote(
                    source=source,
                    content_object=document,
                    doc_relation=doc_relation,
                    location=", ".join(location),
                    url=url,
                    notes="\n".join(notes),
                )
                # if this is the first edition, check for a transcription based
                # on PGPID and attach it to the footnote
                if i == 0:
                    fn.content = transcription
                fn.save()

            except KeyError as err:
                logger.error(
                    "Error parsing PGDID %d editor '%s': %s"
                    % (document.id, edition, err)
                )

    def get_source_creator(self, name):
        # last name is always present, and last names are unique
        lastname = name.rsplit(" ")[-1]
        try:
            return self.source_creators[lastname]
        except Exception:

            logger.error("Source creator not found for %s" % name)
            raise

    # upper or lower case volume, with or without period or space
    re_volume = re.compile(r"(, )?\bvol.? ?(?P<volume>\d+)", flags=re.I)

    # known journal titles/variants with optional volume
    # volume is usually numeric, but could also be ##.# or ##/##
    re_journal = re.compile(
        r"(?P<match>(?P<journal>Tarbiz|Zion|Genzei Qedem|Ginzei Qedem|"
        + r"Kiryat Sefer|Qiryat Sefer|"
        + r"(The )?Jewish Quarterly Review|JQR|Shalem|"
        + r"Bulletin of the School of Oriental and African Studies|BSOAS|"
        + r"Jewish History|Leshonenu|Eretz Israel|"
        + r"Qoveṣ al Yad|Kovetz al Yad|Te’udah|Te’uda|Sefunot|Sfunoth)"
        + r"(,? ?(Vol\.)? ?(?P<volume>\d[\d./]*))?)"
    )

    def get_source(self, edition, document):
        # parse the edition information and get the source for this scholarly
        # record if it already exists; if it doesn't, create it

        # create a list of text to add to notes
        note_lines = []  # notes probably apply to footnote, not source
        ed_orig = edition

        # set defaults for information that may not be present
        title = volume = language = location = journal = ""

<<<<<<< HEAD
        # if this is an ignored text, we are only here because there is
        # a transcription; create or find an anonymous entry, so the
        # footnote will be created and transcription can be attached
        unknown_check = edition.lower().strip().strip(".")
        if any([unknown_check.startswith(ignore) for ignore in self.editor_ignore]):
            return Source.objects.get_or_create(
                title="[unknown source]",
                source_type=self.source_types["Unpublished"],
                notes="Source of transcription not noted in original PGP database (or similar)",
            )[0]

        # check for url and store if present
        url_match = self.re_url.search(edition)
        url = ""
        if url_match:
            # save the url, and remove from edition text, to simplify parsing
            url = url_match.group("url")
            edition = edition.replace(url, "").strip()

=======
>>>>>>> 0fa30309
        # check for 4-digit year and store it if present
        year = None
        # one record has a date range; others have a one or two digit month
        # match: #/#### or ##/### ; (####); , ####, ; ####-####
        # (exclude 4-digit years that occur in titles)
        year_match = re.search(
            r"\b(?P<match>(\d{4}[––]|\d{1,2}\/| ?\(|(?:, ))(?P<year>\d{4})([) ,.]|$))",
            edition,
        )
        if year_match:
            # store the year
            year = int(year_match.group("year"))
            # check full match against year; if they differ, add to notes
            full_match = year_match.group("match")
            if full_match != year:
                note_lines.append(full_match)
                edition = edition.replace(full_match, "").strip(" .,")

        # check for known journal titles
        journal_match = self.re_journal.search(edition)
        if journal_match:
            # set journal and volume if found
            journal = journal_match.group("journal")
            volume = journal_match.group("volume") or ""
            # remove journal & volume from edition text
            edition = edition.replace(journal_match.group("match"), "")

        else:  # if no journal, check for separate volume number
            vol_match = self.re_volume.search(edition)
            # if found, store volume and remove from edition text
            if vol_match:
                volume = vol_match.group("volume")
                edition = self.re_volume.sub("", edition)

        # no easy way to recognize more than two authors,
        # but there are only three instances
        special_cases = [
            "Lorenzo Bondioli, Tamer el-Leithy, Joshua Picard, Marina Rustow and Zain Shirazi",
            "Khan, el-Leithy, Rustow and Vanthieghem",
            "Oded Zinger, Naim Vanthieghem and Marina Rustow",
        ]
        ed_parts = None
        for special_case in special_cases:
            # if special case matches, split manually on known names
            if edition.startswith(special_case):
                ed_parts = [edition[: len(special_case)], edition[len(special_case) :]]

        # if not a special case, split normally
        if not ed_parts:
            # split into chunks on commas, parentheses, brackets, semicolons
            ed_parts = [p.strip() for p in re.split(r"[,()[\];]", edition)]

        # authors always listed first
        author_names = re.split(r", | and | & ", ed_parts.pop(0))
        authors = []
        for author in author_names:
            # remove any trailing whitespace or periods
            author = author.strip(" .")
            if author:
                authors.append(self.get_source_creator(author))
            # warn if no authors? (likely an error)

        # if there are more parts, the second is the title
        if ed_parts:
            title = ed_parts.pop(0).strip()

        # determine source type
        if journal:  # if a journal title was found, type is article
            src_type = "Article"
        elif "diss" in edition.lower() or "thesis" in edition.lower():
            src_type = "Dissertation"
        elif not title:
            src_type = "Unpublished"
        elif any(
            [
                term in edition
                for term in ["typed texts", "unpublished", "handwritten texts"]
            ]
        ):
            src_type = "Unpublished"
        # title with quotes indicates Article; straight or curly quotes
        elif title[0] in ["'", '"', "“", "‘"]:
            src_type = "Article"
        # if it isn't anything else, it's a book
        else:
            src_type = "Book"

        # strip any quotes from beginning and end of title
        # also strip periods and any whitespace
        title = title.strip("\"'”“‘’ .")

        # figure out what the rest of the pieces are, if any
        for part in ed_parts:
            # TODO: handle more language variants
            if part in ["Hebrew", "German"]:
                language = part
            # otherwise, stick it in the notes
            # TODO: put in other info instead of notes
            else:
                note_lines.append(part)

        # look to see if this source already exists
        # (no title indicates pgp-only edition)
        extra_opts = {}
        # if there is no title and year is set or type is unpublished,
        # filter on year (whether set or not)
        if not title and (year or src_type == "Unpublished"):
            extra_opts["year"] = year

        # when multiple authors are present, we want to match *all* of them
        # filter on combination of last names AND total count
        author_filter = models.Q()
        author_count = len(authors)
        for a in authors:
            author_filter = author_filter & models.Q(authors__last_name=a.last_name)

        sources = (
            Source.objects.annotate(author_count=models.Count("authorship"))
            .filter(
                title__iexact=title,
                volume=volume,
                source_type__type=src_type,
                author_count=author_count,
                journal=journal,
                **extra_opts,
            )
            .filter(author_filter)
            .distinct()
        )

        if sources.count() > 1:
            logger.warn(
                "Found multiple sources for %s, title=%s journal=%s vol=%s year=%s (%s)"
                % (
                    "; ".join([a.last_name for a in authors]),
                    title,
                    journal,
                    volume,
                    year,
                    src_type,
                )
            )

        source = sources.first()
        if source:
            updated = False
            # set year if available and not already set
            if title and not source.year and year:
                source.year = year
                updated = True

            # if there is any note information, add to existing notes
            if note_lines:
                if source.notes:
                    note_lines.insert(0, source.notes)
                source.notes = "\n".join(note_lines)
                updated = True

            # save changes if any were made
            if updated:
                source.save()

            # return the existing source for creating a footnote
            return source

        # existing source not found;create a new one!
        source = Source.objects.create(
            source_type=self.source_types[src_type],
            title=title,
            volume=volume,
            journal=journal,
            year=year,
            notes="\n".join(["Created from PGPID %s" % document.id] + note_lines),
        )
        # log source record creation
        self.log_creation(source)

        # associate language if specified
        if language:
            lang = SourceLanguage.objects.get(name=language)
            source.languages.add(lang)
        # associate authors
        self.add_source_authors(source, authors)

        # return for footnote creation
        return source

    def add_source_authors(self, source, authors):
        # add authors, preserving listed order
        for i, author in enumerate(authors, 1):
            source.authorship_set.create(creator=author, sort_order=i)<|MERGE_RESOLUTION|>--- conflicted
+++ resolved
@@ -850,7 +850,6 @@
         # set defaults for information that may not be present
         title = volume = language = location = journal = ""
 
-<<<<<<< HEAD
         # if this is an ignored text, we are only here because there is
         # a transcription; create or find an anonymous entry, so the
         # footnote will be created and transcription can be attached
@@ -870,8 +869,6 @@
             url = url_match.group("url")
             edition = edition.replace(url, "").strip()
 
-=======
->>>>>>> 0fa30309
         # check for 4-digit year and store it if present
         year = None
         # one record has a date range; others have a one or two digit month
