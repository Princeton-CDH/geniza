"""
Script to synchronize transcription content from PGP v3 TEI files
to an _interim_ html format in the database.

The script checks out and updates the transcription files from the
git repository, and then loops through all xml files and
identifies the document and footnote to update, if possible.

"""

import glob
import os.path
from collections import defaultdict

from django.conf import settings
from django.contrib.admin.models import ADDITION, CHANGE, LogEntry
from django.contrib.auth.models import User
from django.contrib.contenttypes.models import ContentType
from django.core.management.base import BaseCommand, CommandError
from django.db import models
from django.urls import reverse
from eulxml import xmlmap
from git import Repo

from geniza.common.utils import absolutize_url
from geniza.corpus.models import Document
from geniza.corpus.tei_transcriptions import GenizaTei
from geniza.footnotes.models import Footnote, Source


class Command(BaseCommand):
    """Synchronize TEI transcriptions to edition footnote content"""

    v_normal = 1  # default verbosity

    def add_arguments(self, parser):
        parser.add_argument(
            "-n",
            "--noact",
            action="store_true",
            help="Do not save changes to the database",
        )
        parser.add_argument("files", nargs="*", help="Only sync the specified files.")

    # dict of footnotes that have been updated with list of TEI files, to track/prevent
    # TEI files resolving incorrectly to the same edition
    footnotes_updated = defaultdict(list)

    # keep track of document ids with multiple digitized editions (likely merged records/joins)
    multiedition_docs = set()

    def handle(self, *args, **options):
        # get settings for remote git repository url and local path
        gitrepo_url = settings.TEI_TRANSCRIPTIONS_GITREPO
        gitrepo_path = settings.TEI_TRANSCRIPTIONS_LOCAL_PATH

        self.verbosity = options["verbosity"]
        self.noact_mode = options["noact"]

        # make sure we have latest tei content from git repository
        self.sync_git(gitrepo_url, gitrepo_path)

        if not self.noact_mode:
            # get content type and user for log entries, unless in no-act mode
            self.footnote_contenttype = ContentType.objects.get_for_model(Footnote)
            self.script_user = User.objects.get(username=settings.SCRIPT_USERNAME)

        self.stats = defaultdict(int)
        # after creating missing goitein unpublished edition notes, these will not be created again
        self.stats["footnote_created"] = 0
        # duplicates might not always happen
        self.stats["duplicate_footnote"] = 0
        # updates should not happen after initial sync when there are no TEI changes
        self.stats["footnote_updated"] = 0
<<<<<<< HEAD
=======
        # empty tei may not happen when running on a subset
        self.stats["empty_tei"] = 0
        self.stats["document_not_found"] = 0
        self.stats["joins"] = 0
        self.stats["no_edition"] = 0
        self.stats["one_edition"] = 0
        self.stats["multiple_editions_with_content"] = 0
        # keep track of document ids with multiple digitized editions (likely merged records/joins)
        self.multiedition_docs = set()
>>>>>>> 2c7a4973

        # iterate through all tei files in the repository OR specified files
        xmlfiles = options["files"] or glob.iglob(os.path.join(gitrepo_path, "*.xml"))
        for xmlfile in xmlfiles:
            self.stats["xml"] += 1
            xmlfile_basename = os.path.basename(xmlfile)

            tei = xmlmap.load_xmlobject_from_file(xmlfile, GenizaTei)
            # some files are stubs with no content
            # check if the tei is ok to proceed; (e.g., empty or only translation content)
            # if empty, report and skip
            if not self.check_tei(tei, xmlfile):
                continue

            # get the document for the file based on id / old id
            doc = self.get_pgp_document(xmlfile_basename)
            # if document was not found, skip
            if not doc:
                continue

            if doc.fragments.count() > 1:
                self.stats["joins"] += 1

            footnote = self.get_edition_footnote(doc, tei, xmlfile)
            # if we identified an appropriate footnote, update it
            if footnote:
                # if this footnote has already been chosen in the current script run, don't update again
                if self.footnotes_updated[footnote.pk]:
                    self.stderr.write(
                        "Footnote %s (PGPID %s) already updated with %s; not overwriting with %s"
                        % (
                            footnote.pk,
                            doc.pk,
                            ";".join(self.footnotes_updated[footnote.pk]),
                            xmlfile,
                        )
                    )
                    self.stats["duplicate_footnote"] += 1
                else:
                    self.footnotes_updated[footnote.pk].append(xmlfile)

                    # convert into html, return in a list of blocks per inferred page/image
                    html_pages = tei.text_to_html()
                    text = tei.text_to_plaintext()

                    # if no html was generated, stop processing
                    if not html_pages:
                        if self.verbosity >= self.v_normal:
                            self.stderr.write("No html generated for %s" % doc.id)
                        continue

                    html = {}
                    # assign each page of html to a canvas based on sequence,
                    # skipping any non-document images
                    for i, image in enumerate(doc.iiif_images(filter_side=True)):
                        # stop iterating through images when we run out of pages
                        if not html_pages:
                            break
                        # pop the first page of html off the list
                        # and assign to the image canvas uri
                        html[image["canvas"]] = html_pages.pop(0)

                    # if there are any html pages left
                    # (either document does not have any iiif images, or not all images)
                    # generate local canvas uris and attach transcription content
                    if html_pages:
                        # document manifest url is /documents/pgpid/iiif/manifest/
                        # create canvas uris parallel to that
                        canvas_base_uri = "%siiif/canvas/" % doc.permalink
                        # iterate through any remaining pages and assign to local canvas uris
                        for i, html_chunk in enumerate(html_pages):
                            canvas_uri = "%s%d/" % (canvas_base_uri, i)
                            html[canvas_uri] = html_chunk

                    footnote.content = {"html": html, "text": text}
                    if footnote.has_changed("content"):

                        # don't actually save in --noact mode
                        if not self.noact_mode:
                            footnote.save()
                            # create a log entry to document the change
                            self.log_footnote_update(
                                footnote, os.path.basename(xmlfile)
                            )

                        # count as a change whether in no-act mode or not
                        self.stats["footnote_updated"] += 1

            # NOTE: in *one* case there is a TEI file with translation content and
            # no transcription; will get reported as empty, but that's ok — it's out of scope
            # for this script and should be handled elsewhere.

        # report on what was done
        # include total number of transcription files,
        # documents with transcriptions, number of fragments, and how how many joins
        self.stats["multi_edition_docs"] = len(self.multiedition_docs)
        self.stdout.write(
            """Processed {xml:,} TEI/XML files; skipped {empty_tei:,} TEI files with no transcription content.
{document_not_found:,} documents not found in database.
{joins:,} documents with multiple fragments.
{multiple_editions:,} documents with multiple editions; {multiple_editions_with_content} multiple editions with content ({multi_edition_docs} unique documents).
{no_edition:,} documents with no edition.
{one_edition:,} documents with one edition.
Updated {footnote_updated:,} footnotes (created {footnote_created:,}; skipped overwriting {duplicate_footnote}).
""".format(
                **self.stats
            )
        )

        for footnote_id, xmlfiles in self.footnotes_updated.items():
            if len(xmlfiles) > 1:
                self.stderr.write(
                    "Footnote pk %s updated more than once: %s"
                    % (footnote_id, ";".join(xmlfiles))
                )

    def check_tei(self, tei, xmlfile):
        """Check TEI and report if it is empty, labels only, or has no content.

        :param tei: xmlmap tei instance to check; :class:`~geniza.corpus.tei_transcriptions.GenizaTei`
        :param xmlfile: xml filename, for reporting
        :returns: True if check passes; False if the TEI should be skipped.
        :rtype: bool
        """
        # some files are stubs with no content
        # check if there is no text content; report and return true or false
        if tei.no_content():
            if self.verbosity >= self.v_normal:
                self.stdout.write("%s has no text content, skipping" % xmlfile)
            self.stats["empty_tei"] += 1
            return False
        elif tei.labels_only():
            if self.verbosity >= self.v_normal:
                self.stdout.write(
                    "%s has labels only, no other text content; skipping" % xmlfile
                )
            self.stats["empty_tei"] += 1
            return False
        elif not tei.text.lines:
            self.stdout.write("%s has no lines (translation?), skipping" % xmlfile)
            self.stats["empty_tei"] += 1
            return False

        return True

    def get_pgp_document(self, xmlfile_basename):
        """Find the PGP document for the specified TEI file, based on filename,
        if possible.

        :returns: instance of :class:`~geniza.corpus.models.Document` or None if not found
        """

        # get the document id from the filename (####.xml)
        pgpid = os.path.splitext(xmlfile_basename)[0]
        # in ONE case there is a duplicate id with b suffix on the second
        try:
            pgpid = int(pgpid.strip("b"))
        except ValueError:
            if self.verbosity >= self.v_normal:
                self.stderr.write("Failed to generate integer PGPID from %s" % pgpid)
            return
        # can we rely on pgpid from xml?
        # but in some cases, it looks like a join 12047 + 12351

        # find the document in the database
        try:
            return Document.objects.get(
                models.Q(id=pgpid) | models.Q(old_pgpids__contains=[pgpid])
            )
        except Document.DoesNotExist:
            self.stats["document_not_found"] += 1
            if self.verbosity >= self.v_normal:
                self.stdout.write("Document %s not found in database" % pgpid)
            return

    def get_footnote_editions(self, doc):
        """Get all edition footnotes of a document; used by :meth:`get_edition_footnote`,
        extend to include digital editions in tei to annotation script."""
        return doc.footnotes.editions()

    def get_edition_footnote(self, doc, tei, filename):
        """identify the edition footnote to be updated"""
        # get editions for this document
        editions = self.get_footnote_editions(doc)

        if editions.count() > 1:
            self.stats["multiple_editions"] += 1

            # when there are multiple, try to identify correct edition by author names
            footnote = self.choose_edition_by_authors(tei, editions, doc)
            # if we got a match, use it
            if footnote:
                return footnote

            # if not, limit to editions with content and try again
            editions_with_content = editions.filter(content__isnull=False)
            footnote = self.choose_edition_by_authors(tei, editions_with_content, doc)
            if footnote:
                return footnote

            # if not, fallback to first edition
            if editions_with_content.count() == 1:
                self.stats["multiple_editions_with_content"] += 1
                self.multiedition_docs.add(doc.id)

                # if there was only one, assume it's the one to update
                # NOTE: this is potentially wrong!
                return editions_with_content.first()

        if not editions.exists():
            # no editions found; check if we can create a goitein unpublished edition footnote
            footnote = self.is_it_goitein(tei, doc)
            if footnote:
                return footnote

            self.stats["no_edition"] += 1
            if self.verbosity > self.v_normal:
                self.stdout.write("No edition found for %s" % filename)
                for line in tei.source:
                    self.stdout.write("\t%s" % line)
        else:
            self.stats["one_edition"] += 1
            # if only one edition, update the transciption content there
            return editions.first()

    def choose_edition_by_authors(self, tei, editions, doc):
        """Try to choose correct edition from a list based on author names;
        based on structured author names in the TEI"""
        if tei.source_authors:
            tei_authors = set(tei.source_authors)
            author_matches = []
            for ed in editions:
                ed_authors = set([auth.last_name for auth in ed.source.authors.all()])
                if ed_authors == tei_authors:
                    author_matches.append(ed)

            # if we got exactly one match, use that edition
            if len(author_matches) == 1:
                return author_matches[0]

            # if there were *no* author matches, see if we can create a goitein unpublished edition note
            if not author_matches:
                return self.is_it_goitein(tei, doc)

    def is_it_goitein(self, tei, doc):
        """Check if a TEI document is a Goitein edition. If no edition exists
        and we can identify based on the TEI as a Goitein unpublished edition,
        then create a new footnote."""
        source_info = str(tei.source[0]).lower()
        if "goitein" in source_info and (
            "unpublished editions" in source_info or "typed texts" in source_info
        ):
            if not self.noact_mode:
                footnote = self.create_goitein_footnote(doc)
                if footnote:
                    self.stats["footnote_created"] += 1
                    return footnote

    def create_goitein_footnote(self, doc):
        """Create a new footnote for a Goitein unpublished edition"""
        source = Source.objects.filter(
            authors__last_name="Goitein",
            title_en="unpublished editions",
            source_type__type="Unpublished",
            volume__startswith=Source.get_volume_from_shelfmark(doc.shelfmark),
        ).first()
        if not source:
            self.stderr.write(
                "Error finding Goitein unpublished editions source for %s"
                % doc.shelfmark
            )
            return

        footnote = Footnote.objects.create(
            source=source,
            content_object=doc,
            doc_relation=Footnote.EDITION,
        )
        LogEntry.objects.log_action(
            user_id=self.script_user.id,
            content_type_id=self.footnote_contenttype.pk,
            object_id=footnote.pk,
            object_repr=str(footnote),
            change_message="Created Goitein unpublished editions footnote to sync transcription",
            action_flag=ADDITION,
        )

        return footnote

    def sync_git(self, gitrepo_url, local_path):
        """ensure git repository has been cloned and content is up to date"""

        # if directory does not yet exist, clone repository
        if not os.path.isdir(local_path):
            if self.verbosity >= self.v_normal:
                self.stdout.write(
                    "Cloning TEI transcriptions repository to %s" % local_path
                )
            Repo.clone_from(url=gitrepo_url, to_path=local_path)
        else:
            # pull any changes since the last run
            Repo(local_path).remotes.origin.pull()

    def log_footnote_update(self, footnote, xmlfile):
        """create a log entry for a footnote that has been updated"""
        LogEntry.objects.log_action(
            user_id=self.script_user.id,
            content_type_id=self.footnote_contenttype.pk,
            object_id=footnote.pk,
            object_repr=str(footnote),
            change_message="Updated transcription from TEI file %s" % xmlfile,
            action_flag=CHANGE,
        )<|MERGE_RESOLUTION|>--- conflicted
+++ resolved
@@ -72,8 +72,6 @@
         self.stats["duplicate_footnote"] = 0
         # updates should not happen after initial sync when there are no TEI changes
         self.stats["footnote_updated"] = 0
-<<<<<<< HEAD
-=======
         # empty tei may not happen when running on a subset
         self.stats["empty_tei"] = 0
         self.stats["document_not_found"] = 0
@@ -83,7 +81,6 @@
         self.stats["multiple_editions_with_content"] = 0
         # keep track of document ids with multiple digitized editions (likely merged records/joins)
         self.multiedition_docs = set()
->>>>>>> 2c7a4973
 
         # iterate through all tei files in the repository OR specified files
         xmlfiles = options["files"] or glob.iglob(os.path.join(gitrepo_path, "*.xml"))
