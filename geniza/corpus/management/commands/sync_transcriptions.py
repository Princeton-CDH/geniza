--- conflicted
+++ resolved
@@ -159,8 +159,6 @@
                 )
 
     def check_tei(self, tei, xmlfile):
-<<<<<<< HEAD
-=======
         """Check TEI and report if it is empty, labels only, or has no content.
 
         :param tei: xmlmap tei instance to check; :class:`~geniza.corpus.tei_transcriptions.GenizaTei`
@@ -168,7 +166,6 @@
         :returns: True if check passes; False if the TEI should be skipped.
         :rtype: bool
         """
->>>>>>> 2527e9d4
         # some files are stubs with no content
         # check if there is no text content; report and return true or false
         if tei.no_content():
@@ -176,8 +173,6 @@
                 self.stdout.write("%s has no text content, skipping" % xmlfile)
             self.stats["empty_tei"] += 1
             return False
-<<<<<<< HEAD
-=======
         elif tei.labels_only():
             if self.verbosity >= self.v_normal:
                 self.stdout.write(
@@ -185,7 +180,6 @@
                 )
             self.stats["empty_tei"] += 1
             return False
->>>>>>> 2527e9d4
         elif not tei.text.lines:
             self.stdout.write("%s has no lines (translation?), skipping" % xmlfile)
             self.stats["empty_tei"] += 1
@@ -194,16 +188,11 @@
         return True
 
     def get_pgp_document(self, xmlfile_basename):
-<<<<<<< HEAD
-        # find the pgp document for a tei file
-        # returns None or Doucment
-=======
         """Find the PGP document for the specified TEI file, based on filename,
         if possible.
 
         :returns: instance of :class:`~geniza.corpus.models.Document` or None if not found
         """
->>>>>>> 2527e9d4
 
         # get the document id from the filename (####.xml)
         pgpid = os.path.splitext(xmlfile_basename)[0]
