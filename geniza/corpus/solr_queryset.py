from parasolr.django import AliasedSolrQuerySet


class DocumentSolrQuerySet(AliasedSolrQuerySet):
    """':class:`~parasolr.django.AliasedSolrQuerySet` for
    :class:`~geniza.corpus.models.Document`"""

    #: always filter to item records
    filter_qs = ["item_type_s:document"]

    #: map readable field names to actual solr fields
    field_aliases = {
        "type": "type_s",
        "status": "status_s",
<<<<<<< HEAD
        "shelfmark": "shelfmark_t",
        "tags": "tags_t",
=======
        "shelfmark": "shelfmark_ss",
        "tags": "tags_ss",
>>>>>>> 337c1cd9
        "description": "description_t",
        "notes": "notes_t",
        "needs_review": "needs_review_t",
        "pgpid": "pgpid_i",
        "input_year": "input_year_i",
    }

    # (adapted from mep)
    # edismax alias for searching on admin document pseudo-field
    admin_doc_qf = "{!edismax qf=$admin_doc_qf pf=$admin_doc_pf v=$doc_query}"

    def admin_search(self, search_term):
        return self.search(self.admin_doc_qf).raw_query_parameters(
            doc_query=search_term
        )

    keyword_search_qf = "{!type=edismax qf=$keyword_qf pf=$keyword_pf v=$keyword_query}"

    def keyword_search(self, search_term):
        return self.search(self.keyword_search_qf).raw_query_parameters(
            keyword_query=search_term
        )<|MERGE_RESOLUTION|>--- conflicted
+++ resolved
@@ -12,13 +12,8 @@
     field_aliases = {
         "type": "type_s",
         "status": "status_s",
-<<<<<<< HEAD
-        "shelfmark": "shelfmark_t",
-        "tags": "tags_t",
-=======
         "shelfmark": "shelfmark_ss",
         "tags": "tags_ss",
->>>>>>> 337c1cd9
         "description": "description_t",
         "notes": "notes_t",
         "needs_review": "needs_review_t",
