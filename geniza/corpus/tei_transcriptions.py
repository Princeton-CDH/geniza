from eulxml import xmlmap
from eulxml.xmlmap import teimap


class GenizaTeiLine(teimap.TeiLine):
    name = xmlmap.StringField("local-name(.)")
    lang = xmlmap.StringField("@xml:lang|tei:span/@xml:lang")
    number = xmlmap.StringField("@n")


class MainText(teimap.TeiDiv):
    lines = xmlmap.NodeListField("tei:l|tei:label", GenizaTeiLine)


class GenizaTei(teimap.Tei):
    # extend eulxml TEI to add mappings for the fields we care about
    # NOTE: at least one pgpid is in format ### + ###
    pgpid = xmlmap.IntegerField('tei:teiHeader//tei:idno[@type="PGP"]')
    # normally main text content is under text/body/div; but at least one document has no div
    text = xmlmap.NodeField(
        "tei:text/tei:body/tei:div|tei:text/tei:body[not(tei:div)]", MainText
    )
    lines = xmlmap.NodeListField("tei:text/tei:body/tei:div/tei:l", GenizaTeiLine)
    labels = xmlmap.NodeListField(
        "tei:text/tei:body/tei:div/tei:label", GenizaTeiLine
    )  # not really a line...
    # source description sometimes contains reference to scholarship record
    source = xmlmap.NodeListField(
        "tei:teiHeader//tei:sourceDesc/tei:msDesc/tei:msContents/tei:p", GenizaTeiLine
    )

    def no_content(self):
        return str(self.text).strip() == ""

    def text_to_html(self):
        # convert the TEI text content to basic HTML
        blocks = []
        lines = []
        label = []
        # because blocks are indicated by labels without containing elements,
        # iterate over all lines and create blocks based on the labels
        for line in self.text.lines:
            if line.name == "label":
                # append current text block if set, and initialize a new one
                if lines:
                    blocks.append(
                        {
                            "label": "\n".join(label),
                            "lines": lines,
                            # "languages": list(languages),
                        }
                    )
                    label = []
                    lines = []

                # store the label; sometimes there are two in a row
                label.append(str(line))

            elif line.name == "l":
                # use language codes? unreliable in the xml
                # append tuple of line number, text
                # TODO: test line with no attribute; currently resulting in label "None"
                lines.append((line.number or "", str(line)))

        # append the last block
        if lines:
            blocks.append(
                {
                    "label": "\n".join(label),
                    "lines": lines,
                }
            )

        # combine blocks of text into html
        html = []
        for block in blocks:
            output = ["<section>"]
            # add label if we have one
            if block["label"]:
                output.append(f" <h1>{block['label']}</h1>")

            text_lines = " <ul>%s</ul>" % "".join(
                f"\n <li value='{line_number}'>{line}</li>"
                for line_number, line in block["lines"]
                if line.strip()
            )
            output.append(text_lines)
            output.append("</section>")
            html.append("\n".join(output))

        return "\n".join(html)

    rtl_mark = "\u200F"
    ltr_mark = "\u200E"

    def text_to_plaintext(self):
        lines = []
        # because blocks are indicated by labels without containing elements,
        # iterate over all lines and create blocks based on the labels

<<<<<<< HEAD
        if not self.text.lines:
            print("no lines here? pgpid %s " % (self.pgpid,))
=======
        # errors if there are no lines; sync transcription now checks
        # and won't call in that case
        if not self.text.lines:
            return
>>>>>>> d4c8eb64

        # determine longest line so we can pad the text
        longest_line = max(len(str(line)) for line in self.text.lines)
        # some files have descriptions that are making lines much too long,
        # so set a limit on line length
        if longest_line > 100:
            longest_line = 100
        for line in self.text.lines:
            if line.name == "label":
                # blank line to indicate breaks between blocks
                lines.append("")
                lines.append("%s%s" % (self.ltr_mark, line))
            elif line.name == "l":
                line_num = line.number or ""
                # combine line text with line number and right justify;
                # right justify line number
                lines.append(
                    " ".join(
                        [
                            self.rtl_mark,
                            str(line).rjust(longest_line),
                            self.ltr_mark,
                            line_num.rjust(3),
                        ]
                    )
                )

        return "\n".join(lines)<|MERGE_RESOLUTION|>--- conflicted
+++ resolved
@@ -98,15 +98,10 @@
         # because blocks are indicated by labels without containing elements,
         # iterate over all lines and create blocks based on the labels
 
-<<<<<<< HEAD
-        if not self.text.lines:
-            print("no lines here? pgpid %s " % (self.pgpid,))
-=======
         # errors if there are no lines; sync transcription now checks
         # and won't call in that case
         if not self.text.lines:
             return
->>>>>>> d4c8eb64
 
         # determine longest line so we can pad the text
         longest_line = max(len(str(line)) for line in self.text.lines)
