{% extends 'base.html' %}
{% load static i18n render_bundle_csp corpus_extras fullurl %}

{% block meta_title %}{{ page_title }}{% endblock meta_title %}
{% block meta_description %}{{ page_description }}{% endblock meta_description %}
{% block extrameta %}
    <link rel="canonical" href="{{ document.permalink }}" />
    {% spaceless %}
        {% for lang_code in PUBLIC_SITE_LANGUAGES %}
            {% language lang_code %}
                <link rel="alternate" hreflang="{{ lang_code }}" href="{% fullurl "corpus:document" document.pk %}" />
            {% endlanguage %}
        {% endfor %}
    {% endspaceless %}
    {# digital editions metadata for twitter, slack #}
    {% if document.digital_editions %}
        <meta name="twitter:label1" value="{% blocktranslate count counter=document.editors.count trimmed %}Editor{% plural %}Editors{% endblocktranslate %}">
        <meta name="twitter:data1" value="{% for ed in document.digital_editions %}{% ifchanged %}{{ ed.display|escape }}{% if not forloop.last %} {% endif %}{% endifchanged %}{% endfor %}">
    {% endif %}

    {# preview card images for twitter and open graph #}
    <meta name="twitter:card" content="summary{% if document.has_image %}_large_image{% endif %}" />
    {% if document.iiif_images %}
        {% with document.iiif_images.0.image|iiif_image:"size:width=1080" as image %}
            <meta property="og:image" content="{{ image }}" />
            <meta name="twitter:image" content="{{ image }}" />
        {% endwith %}
    {% endif %}
{% endblock extrameta %}
{% block extrascript %}
    {# include openseadragon if needed #}
    {% if document.has_image or document.iiif_urls %}
        <link rel="preconnect" href="https://cdnjs.cloudflare.com/ajax/libs/openseadragon/3.0.0/images/" crossorigin />

        <!-- annotorious CSS stylesheet -->
        <link rel="stylesheet" href="https://cdn.jsdelivr.net/npm/@recogito/annotorious-openseadragon@2.7.2/dist/annotorious.min.css">
    {% endif %}
    {% if user.is_authenticated %} {# TODO: determine proper permission to check here #}
        {# TODO: how do we tell turbo to load this? #}
        {% render_bundle_csp "transcription" "js" attrs='defer' %}
    {% endif %}

{% endblock extrascript %}

{% block main %}
    <!-- document details -->
    <h1 class="sr-only">{{ page_title }}</h1>
    {% include "corpus/snippets/document_header.html" %}
    {# tabs #}
    {% include "corpus/snippets/document_tabs.html" %}
    <div class="container">
<<<<<<< HEAD
        {# tabs #}
        {% include "corpus/snippets/document_tabs.html" %}
        <section>
=======
        <section class="metadata">
>>>>>>> a0abe703
            <h2 class="sr-only">
                {# Translators: label for document metadata section (editor, date, input date) #}
                {% translate 'Metadata' %}
            </h2>
            {# metadata #}
            <dl class="metadata-list primary">
                <dt>{% translate 'Shelfmark' %}</dt>
                <dd class="shelfmark">{{ document.shelfmark|shelfmark_wrap }}</dd>
                {% if document.digital_editions %}
                    <dt>
                        {# Translators: Editor label #}
                        {% blocktranslate count counter=document.editors.count trimmed %}
                            Editor
                        {% plural %}
                            Editors
                        {% endblocktranslate %}
                    </dt>
                    {% for ed in document.digital_editions %}
                        {# ifchanged to avoid showing duplicate editions #}
                        {% ifchanged %}
                            <dd>{{ ed.display|safe }}</dd>
                        {% endifchanged %}
                    {% endfor %}
                {% endif %}
            </dl>
            {# secondary metadata #}
            <dl class="metadata-list secondary">
                {% if document.document_date %}
                    <dt>
                        {# Translators: label for date of this document, if known #}
                        {% translate "Document Date" %}
                    </dt>
                    <dd>
                        <time{% if document.doc_date_standard %} datetime="{{ document.doc_date_standard }}"{% endif %}>
                            {{ document.document_date }}
                        </time>
                    </dd>
                {% endif %}
                {% if document.languages.exists %}
                    <dt>
                        {# Translators: Primary language label #}
                        {% blocktranslate count counter=document.languages.count trimmed %}
                            Primary Language
                        {% plural %}
                            Primary Languages
                        {% endblocktranslate %}
                    </dt>
                    {% for lang in document.languages.all %}
                        <dd>{{ lang }}</dd>
                    {% endfor %}
                {% endif %}
                {% if document.secondary_languages.exists %}
                    <dt>
                        {# Translators: Secondary language label #}
                        {% blocktranslate count counter=document.secondary_languages.count trimmed %}
                            Secondary Language
                        {% plural %}
                            Secondary Languages
                        {% endblocktranslate %}
                    </dt>
                    {% for lang in document.secondary_languages.all %}
                        <dd>{{ lang }}</dd>
                    {% endfor %}
                {% endif %}
            </dl>
        </section>

        {% if document.tags.exists %}
            <section>
                {# Translators: label for tags on a document #}
                <h3 class="sr-only">{% translate 'Tags' %}</h3>
                <ul class="tags">
                    {% for tag in document.alphabetized_tags %}
                        <li><a href='{% url "corpus:document-search" %}?q=tag:"{{ tag }}"' rel="tag">{{ tag }}</a></li>
                    {% endfor %}
                </ul>
            </section>
        {% endif %}

        <section class="input-date">
            {# Translators: Label for date document was first added to the PGP #}
            <h3 class="sr-only">{% translate 'Input date' %}</h3>
            {# Translators: Date document was first added to the PGP #}
            {% blocktranslate with date=document.log_entries.last.action_time.year %}
                In PGP since {{ date }}
            {% endblocktranslate %}
        </section>

        <section class="description">
            <h3>
                {# Translators: label for document description #}
                {% translate 'Description' %}
            </h3>
            <p>{{ document.description|pgp_urlize }}</p>
        </section>

        {# link to download transcription if available; admin only for now since plain-text bidi is not great #}
        {% if document.has_transcription and user.is_authenticated %}
            <section class="transcription-link">
                {% for ed in document.digital_editions %}
                    {% if ed.content.text %}
                        <p><a href="{% url "corpus:document-transcription-text" document.pk ed.pk %}">Download {% for auth in ed.source.authorship_set.all %}{% include "snippets/comma.html" %}{{ auth.creator.last_name }}{% empty %}[unknown]{% endfor %}'s edition.</a></p>
                    {% endif %}
                {% endfor %}
            </section>
        {% endif %}


    </div>

    {# viewer #}
    {% if document.has_transcription or document.iiif_urls %}
        {% include "corpus/snippets/document_transcription.html" %}
    {% endif %}

    {# tertiary metadata #}
    <dl class="metadata-list tertiary">
        <dt id="permalink">
            <svg role="presentation"><use xlink:href="{% static 'img/ui/all/all/permalink-icon.svg' %}#permalink-icon" /></svg>
            {# Translators: label for permanent link to a document #}
            {% translate 'Permalink' %}
        </dt>
        <dd>
            <a href="{{ document.permalink }}" rel="bookmark">
                {{ document.permalink }}
            </a>
        </dd>
    </dl>
{% endblock main %}<|MERGE_RESOLUTION|>--- conflicted
+++ resolved
@@ -49,13 +49,7 @@
     {# tabs #}
     {% include "corpus/snippets/document_tabs.html" %}
     <div class="container">
-<<<<<<< HEAD
-        {# tabs #}
-        {% include "corpus/snippets/document_tabs.html" %}
-        <section>
-=======
         <section class="metadata">
->>>>>>> a0abe703
             <h2 class="sr-only">
                 {# Translators: label for document metadata section (editor, date, input date) #}
                 {% translate 'Metadata' %}
