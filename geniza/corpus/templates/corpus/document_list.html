{% extends 'base.html' %}
{% load static i18n humanize widget_tweaks render_bundle_csp %}

{% block meta_title %}{{ page_title }}{% endblock meta_title %}
{% block meta_description %}{{ page_description }}{% endblock meta_description %}
{% block extrascript %}
    {% render_bundle_csp "search" "js" attrs='defer' %}
{% endblock %}

{% block main %}
    <h1 class="sr-only">{{ page_title }}</h1>
    <form data-controller="search" data-action="search#submit" data-turbo-frame="_top">
        <fieldset id="query">
            {% render_field form.q data-search-target="query" data-action="input->search#updateSort change->search#submit" %}

            {# Translators: Search submit button #}
            {% translate 'Submit search' as search_label %}
            <button type="submit" aria-label="{{ search_label }}" />
        </fieldset>
        <a href="#filters" role="button" id="filters-button" data-action="click->search#openFilters"{% if form.filters_active %} class="active"{% endif %}>
            <svg><use xlink:href="{% static 'img/ui/all/all/search-filter-icon.svg' %}#filter-icon" /></svg>
            {% translate "Filters" %}
        </a>
        <fieldset id="sort">
            <label for="{{ form.sort.html_name }}">
                {{ form.sort.label }}
            </label>
            <details class="sort-select" aria-expanded="false">
                <summary class="sort-select-trigger" data-search-target="sortlabel">
                    {% for choice in form.sort.field.choices %}
                        {% if form.sort.value == choice.0 %}
                            {{ choice.1 }}
                        {% endif %}
                    {% endfor %}
                    {# Translators: Button to open or close sort options menu #}
                    {% translate 'Toggle sort options menu' as toggle_label %}
                    <div role="button" tabindex="-1" aria-pressed="false" aria-expanded="false" aria-label="{{ toggle_label }}">
                        <span class="sr-only" >{{ toggle_label }}</span>
                    </div>
                </summary>
                {% render_field form.sort data-search-target="sort" data-action="change->search#submit" %}
            </details>
        </fieldset>

<<<<<<< HEAD
        <fieldset id="filters" aria-expanded="false" data-search-target="filterModal" data-action="change->search#submit">
            <turbo-stream action="remove" target="filters">
                <a href="#" role="button" id="close-filters-modal" data-action="click->search#closeFilters">
                    {# Translators: label for 'filters' close button for mobile navigation #}
                    {% translate "Close filter options" as close_button %}
                    <span class="sr-only">{{ close_button }}</span>
                </a>
                <a href="#" role="button" id="close-filters-button" data-action="click->search#closeFilters">
                    <i class="ph-faders"></i>
                    {% translate "Filters" %}
                </a>
            </turbo-stream>
=======
        <fieldset id="filters" aria-expanded="false" data-search-target="filterModal">
            <a href="#" role="button" id="close-filters-modal" data-action="click->search#closeFilters">
                {# Translators: label for 'filters' close button for mobile navigation #}
                {% translate "Close filter options" as close_button %}
                <span class="sr-only">{{ close_button }}</span>
            </a>
            <a href="#" role="button" id="close-filters-button" data-action="click->search#closeFilters"{% if form.filters_active %} class="active"{% endif %}>
                <svg><use xlink:href="{% static 'img/ui/all/all/search-filter-icon.svg' %}#filter-icon" /></svg>
                {% translate "Filters" %}
            </a>
>>>>>>> b18883aa
            <label for="{{ form.has_transcription.auto_id }}">
                {{ form.has_transcription }}
                {{ form.has_transcription.label }}
            </label>
            <label for="{{ form.has_translation.auto_id }}">
                {{ form.has_translation }}
                {{ form.has_translation.label }}
            </label>
            <label for="{{ form.has_discussion.auto_id }}">
                {{ form.has_discussion }}
                {{ form.has_discussion.label }}
            </label>
            <details class="doctype-filter">
                <summary>
                    {{ form.doctype.label }}
                </summary>
                {{ form.doctype }}
            </details>
            <button type="submit" class="primary">
                {% translate "Apply" %}
            </button>
        </fieldset>

        {% if form.errors %}
            <ul id="search-errors">
                {% for field, errors in form.errors.items %}
                    {# no clean way to get field labels here, so we just collapse the error lists #}
                    {% for error in errors %}
                        <li>{{ error }}</li>
                    {% endfor %}
                {% endfor %}
            </ul>
        {% endif %}
    </form>
    <section id="document-list">
        <h1>
            {% comment %}Translators: number of search results{% endcomment %}
            {% blocktranslate with count_humanized=paginator.count|intcomma count counter=paginator.count trimmed %}
                1 result
            {% plural %}
                {{ count_humanized }} total results
            {% endblocktranslate %}
        </h1>
        {% if is_paginated %}
            {% include "corpus/snippets/pagination.html" %}
        {% endif %}
        <ol>
            {% for document in documents %}
                {% include "corpus/snippets/document_result.html" %}
            {% endfor %}
        </ol>
        {% if is_paginated %}
            {% include "corpus/snippets/pagination.html" %}
        {% endif %}
    </section>
{% endblock main %}<|MERGE_RESOLUTION|>--- conflicted
+++ resolved
@@ -42,7 +42,6 @@
             </details>
         </fieldset>
 
-<<<<<<< HEAD
         <fieldset id="filters" aria-expanded="false" data-search-target="filterModal" data-action="change->search#submit">
             <turbo-stream action="remove" target="filters">
                 <a href="#" role="button" id="close-filters-modal" data-action="click->search#closeFilters">
@@ -50,23 +49,11 @@
                     {% translate "Close filter options" as close_button %}
                     <span class="sr-only">{{ close_button }}</span>
                 </a>
-                <a href="#" role="button" id="close-filters-button" data-action="click->search#closeFilters">
-                    <i class="ph-faders"></i>
+                <a href="#" role="button" id="close-filters-button" data-action="click->search#closeFilters"{% if form.filters_active %} class="active"{% endif %}>
+                    <svg><use xlink:href="{% static 'img/ui/all/all/search-filter-icon.svg' %}#filter-icon" /></svg>
                     {% translate "Filters" %}
                 </a>
             </turbo-stream>
-=======
-        <fieldset id="filters" aria-expanded="false" data-search-target="filterModal">
-            <a href="#" role="button" id="close-filters-modal" data-action="click->search#closeFilters">
-                {# Translators: label for 'filters' close button for mobile navigation #}
-                {% translate "Close filter options" as close_button %}
-                <span class="sr-only">{{ close_button }}</span>
-            </a>
-            <a href="#" role="button" id="close-filters-button" data-action="click->search#closeFilters"{% if form.filters_active %} class="active"{% endif %}>
-                <svg><use xlink:href="{% static 'img/ui/all/all/search-filter-icon.svg' %}#filter-icon" /></svg>
-                {% translate "Filters" %}
-            </a>
->>>>>>> b18883aa
             <label for="{{ form.has_transcription.auto_id }}">
                 {{ form.has_transcription }}
                 {{ form.has_transcription.label }}
