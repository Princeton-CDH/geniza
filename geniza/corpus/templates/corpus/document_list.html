{% extends 'base.html' %}
{% load static i18n humanize widget_tweaks render_bundle_csp %}

{% block meta_title %}{{ page_title }}{% endblock meta_title %}
{% block meta_description %}{{ page_description }}{% endblock meta_description %}
{% block extrascript %}
    {% render_bundle_csp "search" "js" attrs='defer' %}
{% endblock %}

{% block main %}
    <h1 class="sr-only">{{ page_title }}</h1>
<<<<<<< HEAD
    <form>
        <a href="#filters" role="button" id="filters-button">
            <i class="ph-faders"></i>
            {% translate "Filters" %}
        </a>
        <fieldset id="sort">
=======
    <form data-controller="search">
        <fieldset>
            {% render_field form.q data-search-target="query" data-action="input->search#updateSort" %}

            <details class="doctype-filter">
                <summary>
                    {{ form.doctype.label }}
                </summary>
                {{ form.doctype }}
            </details>

>>>>>>> f2caca85
            <label for="{{ form.sort.html_name }}">
                {{ form.sort.label }}
            </label>
            <details class="sort-select" aria-expanded="false">
                <summary class="sort-select-trigger" data-search-target="sortlabel">
                    {% for choice in form.sort.field.choices %}
                        {% if form.sort.value == choice.0 %}
                            {{ choice.1 }}
                        {% endif %}
                    {% endfor %}
                    {# Translators: Button to open or close sort options menu #}
                    {% translate 'Toggle sort options menu' as toggle_label %}
                    <div role="button" tabindex="-1" aria-pressed="false" aria-expanded="false" aria-label="{{ toggle_label }}">
                        <span class="sr-only" >{{ toggle_label }}</span>
                    </div>
                </summary>
                {% render_field form.sort data-search-target="sort" %}
            </details>
        </fieldset>

        <fieldset id="filters" aria-expanded="false">
            <a href="#" role="button" id="close-filters-modal">
                {# Translators: label for 'filters' close button for mobile navigation #}
                {% translate "Close filter options" as close_button %}
                <span class="sr-only">{{ close_button }}</span>
            </a>
            <span id="filters-label">
                <i class="ph-faders"></i>
                {% translate "Filters" %}
            </span>
            <label for="{{ form.has_transcription.auto_id }}">
                {{ form.has_transcription }}
                {{ form.has_transcription.label }}
            </label>
            <label for="{{ form.has_translation.auto_id }}">
                {{ form.has_translation }}
                {{ form.has_translation.label }}
            </label>
            <label for="{{ form.has_discussion.auto_id }}">
                {{ form.has_discussion }}
                {{ form.has_discussion.label }}
            </label>
            <details class="doctype-filter">
                <summary>
                    {{ form.doctype.label }}
                </summary>
                {{ form.doctype }}
            </details>
        </fieldset>

        <fieldset id="query">
            {{ form.q }}

            {# Translators: Search submit button #}
            {% translate 'Submit search' as search_label %}
            <button type="submit" aria-label="{{ search_label }}" />
        </fieldset>

        {% if form.errors %}
            <ul id="search-errors">
                {% for field, errors in form.errors.items %}
                    {# no clean way to get field labels here, so we just collapse the error lists #}
                    {% for error in errors %}
                        <li>{{ error }}</li>
                    {% endfor %}
                {% endfor %}
            </ul>
        {% endif %}
    </form>
    <section id="document-list">
        <h1>
            {% comment %}Translators: number of search results{% endcomment %}
            {% blocktranslate with count_humanized=paginator.count|intcomma count counter=paginator.count trimmed %}
                1 result
            {% plural %}
                {{ count_humanized }} total results
            {% endblocktranslate %}
        </h1>
        {% if is_paginated %}
            {% include "corpus/snippets/pagination.html" %}
        {% endif %}
        <ol>
            {% for document in documents %}
                {% include "corpus/snippets/document_result.html" %}
            {% endfor %}
        </ol>
        {% if is_paginated %}
            {% include "corpus/snippets/pagination.html" %}
        {% endif %}
    </section>
{% endblock main %}<|MERGE_RESOLUTION|>--- conflicted
+++ resolved
@@ -9,26 +9,12 @@
 
 {% block main %}
     <h1 class="sr-only">{{ page_title }}</h1>
-<<<<<<< HEAD
-    <form>
+    <form data-controller="search">
         <a href="#filters" role="button" id="filters-button">
             <i class="ph-faders"></i>
             {% translate "Filters" %}
         </a>
         <fieldset id="sort">
-=======
-    <form data-controller="search">
-        <fieldset>
-            {% render_field form.q data-search-target="query" data-action="input->search#updateSort" %}
-
-            <details class="doctype-filter">
-                <summary>
-                    {{ form.doctype.label }}
-                </summary>
-                {{ form.doctype }}
-            </details>
-
->>>>>>> f2caca85
             <label for="{{ form.sort.html_name }}">
                 {{ form.sort.label }}
             </label>
@@ -80,7 +66,7 @@
         </fieldset>
 
         <fieldset id="query">
-            {{ form.q }}
+            {% render_field form.q data-search-target="query" data-action="input->search#updateSort" %}
 
             {# Translators: Search submit button #}
             {% translate 'Submit search' as search_label %}
