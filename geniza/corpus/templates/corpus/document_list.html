--- conflicted
+++ resolved
@@ -17,11 +17,7 @@
             {% translate 'Submit search' as search_label %}
             <button type="submit" aria-label="{{ search_label }}" />
         </fieldset>
-<<<<<<< HEAD
-        <a href="#filters" role="button" id="filters-button" data-turbo="false">
-=======
-        <a href="#filters" role="button" id="filters-button" data-action="click->search#openFilters">
->>>>>>> 7f077e80
+        <a href="#filters" role="button" id="filters-button" data-action="click->search#openFilters" data-turbo="false">
             <i class="ph-faders"></i>
             {% translate "Filters" %}
         </a>
