{% load i18n corpus_extras %}
{% spaceless %}
    <li class="search-result">
        <section>
            {# title #}
            <h2 class="title">
                <span class="doctype">{{ document.type }}</span>
                <span class="shelfmark">{{ document.shelfmark|join:" + " }}</span>
            </h2>

<<<<<<< HEAD
            {# tags #}
            {% if document.tags %}
                <ul class="tags">
                    {% for tag in document.tags|alphabetize %}
                        <li>{{ tag }}</li>
                    {% endfor %}
                </ul>
=======
        {# title #}
        <h2 class="title">
            <span class="doctype">{{ document.type }}</span>
            <span class="shelfmark">{{ document.shelfmark|join:" + " }}</span>
        </h2>

        {# metadata #}
        <dl class="metadata">
            <dt>{% translate 'Input date' %}</dt>
            <dd>{{ document.input_year|default:'unknown' }}</dd>
            <dt>{% translate 'PGP ID' %}</dt>
            <dd>{{ document.pgpid }}</dd>
        </dl>

        {# description #}
        <p class="description">{{ document.description.0|truncatewords:25 }}</p>

        {# scholarship records #}
        <p class="scholarship">
            {% if document.scholarship_count %}
                <i class="ph-check"></i>
                {% if document.num_editions %}{% translate 'Transcription' %}{% if document.num_editions > 1 %} ({{ document.num_editions }}){% endif %}{% endif %}
                {% if document.num_translations %}{% translate 'Translation' %}{% if document.num_translations > 1 %} ({{ document.num_translations }}){% endif %}{% endif %}
                {% if document.num_discussions %}{% translate 'Discussion' %}{% if document.num_discussions > 1 %} ({{ document.num_discussions }}){% endif %}{% endif %}
            {% else %}
                {% translate 'No Scholarship Records' %}
>>>>>>> 465fd5b5
            {% endif %}

            {# metadata #}
            <dl class="metadata">
                <dt>{% translate 'Input date' %}</dt>
                <dd>{{ document.input_year|default:'unknown' }}</dd>
                <dt>{% translate 'PGP ID' %}</dt>
                <dd>{{ document.pgpid }}</dd>
            </dl>

            {# description #}
            <p class="description">{{ document.description.0|truncatewords:25 }}</p>

            {# scholarship records #}
            <p class="scholarship">
                {% if document.scholarship_count %}
                    <i class="ph-check"></i>
                    {% if document.num_editions %}{% translate 'Transcription' %}{% if document.num_editions > 1 %} ({{ document.num_editions }}){% endif %}{% endif %}
                    {% if document.num_translations %}{% translate 'Translation' %}{% if document.num_translations > 1 %} ({{ document.num_translations }}){% endif %}{% endif %}
                    {% if document.num_discussions %}{% translate 'Discussion' %}{% if document.num_discussions > 1 %} ({{ document.num_discussions }}){% endif %}{% endif %}
                {% else %}
                    No Scholarship Records
                {% endif %}
            </p>
        </section>
        {# view link #}
        <a class="view-link" href="{% url 'corpus:document' document.pgpid %}">
            {% translate 'View document details' %}
            <i class="ph-arrow-right"></i>
        </a>
    </li>
{% endspaceless %}<|MERGE_RESOLUTION|>--- conflicted
+++ resolved
@@ -8,7 +8,6 @@
                 <span class="shelfmark">{{ document.shelfmark|join:" + " }}</span>
             </h2>
 
-<<<<<<< HEAD
             {# tags #}
             {% if document.tags %}
                 <ul class="tags">
@@ -16,34 +15,6 @@
                         <li>{{ tag }}</li>
                     {% endfor %}
                 </ul>
-=======
-        {# title #}
-        <h2 class="title">
-            <span class="doctype">{{ document.type }}</span>
-            <span class="shelfmark">{{ document.shelfmark|join:" + " }}</span>
-        </h2>
-
-        {# metadata #}
-        <dl class="metadata">
-            <dt>{% translate 'Input date' %}</dt>
-            <dd>{{ document.input_year|default:'unknown' }}</dd>
-            <dt>{% translate 'PGP ID' %}</dt>
-            <dd>{{ document.pgpid }}</dd>
-        </dl>
-
-        {# description #}
-        <p class="description">{{ document.description.0|truncatewords:25 }}</p>
-
-        {# scholarship records #}
-        <p class="scholarship">
-            {% if document.scholarship_count %}
-                <i class="ph-check"></i>
-                {% if document.num_editions %}{% translate 'Transcription' %}{% if document.num_editions > 1 %} ({{ document.num_editions }}){% endif %}{% endif %}
-                {% if document.num_translations %}{% translate 'Translation' %}{% if document.num_translations > 1 %} ({{ document.num_translations }}){% endif %}{% endif %}
-                {% if document.num_discussions %}{% translate 'Discussion' %}{% if document.num_discussions > 1 %} ({{ document.num_discussions }}){% endif %}{% endif %}
-            {% else %}
-                {% translate 'No Scholarship Records' %}
->>>>>>> 465fd5b5
             {% endif %}
 
             {# metadata #}
@@ -65,7 +36,7 @@
                     {% if document.num_translations %}{% translate 'Translation' %}{% if document.num_translations > 1 %} ({{ document.num_translations }}){% endif %}{% endif %}
                     {% if document.num_discussions %}{% translate 'Discussion' %}{% if document.num_discussions > 1 %} ({{ document.num_discussions }}){% endif %}{% endif %}
                 {% else %}
-                    No Scholarship Records
+                    {% translate 'No Scholarship Records' %}
                 {% endif %}
             </p>
         </section>
