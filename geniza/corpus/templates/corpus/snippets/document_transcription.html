--- conflicted
+++ resolved
@@ -20,13 +20,8 @@
         </div>
     {% endif %}
     {% if document.has_transcription %}
-<<<<<<< HEAD
-        <div class="transcription">
+        <div class="transcription{% if not document.has_image %} no-image{% endif %}">
             <h2>{% translate 'Transcription' %}</h2>
-            {{ document.digital_editions.0.content.html|safe }}
-=======
-        <div class="transcription{% if not document.has_image %} no-image{% endif %}">
-            <h3>{% translate 'Transcription' %}</h3>
             {% if document.digital_editions|length > 1 %}
                 {# when there are multiple editions, use disclosure element #}
                 {% for edition in document.digital_editions %}
@@ -38,7 +33,6 @@
             {% else %}
                 <div>{{ document.digital_editions.0.content.html|safe }}</div>
             {% endif %}
->>>>>>> eb4aac2e
         </div>
     {% endif %}
     {{ document.attribution|format_attribution|safe }}
