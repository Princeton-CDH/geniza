--- conflicted
+++ resolved
@@ -57,47 +57,29 @@
         {% if document.iiif_urls %}
             {# if we have images, loop based on them #}
             {% for image_info in document.iiif_images %}
-<<<<<<< HEAD
-                <div class="img" id="{{ image_info.label }}" data-controller="{% if edit_mode %}annotation{% else %}iiif{% endif %}" data-iiif-url="{{ image_info.image.info }}" data-canvas-url="{{ image_info.canvas }}" data-iiif-target="imageContainer" data-annotation-target="imageContainer" data-action="click->iiif#scrollTo0 click->annotation#scrollTo0">
-                    <div class="img-header">
+                <div class="img" id="{{ image_info.label }}" data-controller="{% if edit_mode %}annotation{% else %}iiif{% endif %}" data-iiif-url="{{ image_info.image.info }}" data-canvas-url="{{ image_info.canvas }}" data-iiif-target="imageContainer" data-annotation-target="imageContainer">
+                    <div class="img-header" data-iiif-target="imageHeader" data-annotation-target="imageHeader">
                         <h3>{{ image_info.shelfmark }} {{ image_info.label }}</h3>
                         <input data-iiif-target="zoomSlider" data-annotation-target="zoomSlider" data-action="iiif#handleDeepZoom annotation#handleDeepZoom" id="zoom-slider-{{ forloop.counter0 }}" type="range" name="zoom-slider" min="1" max="100" value="0" step="0.01" />
                         <label data-iiif-target="zoomSliderLabel" data-annotation-target="zoomSliderLabel" for="zoom-slider-{{ forloop.counter0 }}">100%</label>
                         <input data-iiif-target="zoomToggle" data-annotation-target="zoomToggle" data-action="iiif#handleDeepZoom annotation#handleDeepZoom" id="zoom-toggle-{{ forloop.counter0 }}" type="checkbox" name="zoom-toggle" />
-=======
-                <div class="img" id="{{ image_info.label }}" data-controller="iiif" data-iiif-target="imageContainer">
-                    <div class="img-header" data-iiif-target="imageHeader">
-                        <h3>{{ image_info.shelfmark }} {{ image_info.label }}</h3>
-                        <input data-iiif-target="zoomSlider" data-action="iiif#handleDeepZoom" id="zoom-slider-{{ forloop.counter0 }}" type="range" name="zoom-slider" min="1" max="100" value="0" step="0.01" />
-                        <label data-iiif-target="zoomSliderLabel" for="zoom-slider-{{ forloop.counter0 }}">100%</label>
-                        <input data-iiif-target="zoomToggle" data-action="iiif#handleDeepZoom" id="zoom-toggle-{{ forloop.counter0 }}" type="checkbox" name="zoom-toggle" />
->>>>>>> edd21beb
                         <label for="zoom-toggle-{{ forloop.counter0 }}">{% translate 'Zoom and Rotate' %}</label>
-                        <button type="button" data-iiif-target="rotateLeft" class="rotate" aria-label="{% translate 'Rotate left' %}" disabled>
+                        <button type="button" data-iiif-target="rotateLeft" data-annotation-target="rotateLeft" class="rotate" aria-label="{% translate 'Rotate left' %}" disabled>
                             <i class="ph-arrow-counter-clockwise"></i>
                         </button>
-                        <button type="button" data-iiif-target="rotateRight" class="rotate" aria-label="{% translate 'Rotate right' %}" disabled>
+                        <button type="button" data-iiif-target="rotateRight" data-annotation-target="rotateRight" class="rotate" aria-label="{% translate 'Rotate right' %}" disabled>
                             <i class="ph-arrow-clockwise"></i>
                         </button>
                     </div>
                     <div class="deep-zoom-container">
-                        <img class="iiif-image" data-iiif-target="image" src="{{ image_info.image|iiif_image:"size:width=500" }}" alt="{{ image_info.label }}" title="{{ image_info.label }}" loading="lazy"
+                        <img class="iiif-image" data-iiif-target="image" data-annotation-target="image" src="{{ image_info.image|iiif_image:"size:width=500" }}" alt="{{ image_info.label }}" title="{{ image_info.label }}" loading="lazy"
                             sizes="(max-width: 650px) 50vw, 94vw"
                             srcset="{{ image_info.image|iiif_image:"size:width=300" }} 300w,
                             {{ image_info.image|iiif_image:"size:width=500" }} 500w,
                             {{ image_info.image|iiif_image:"size:width=640" }} 640w,
                             {{ image_info.image|iiif_image:"size:width=1000" }} 1000w">
-                        <div class="osd" data-iiif-target="osd" data-iiif-url="{{ image_info.image.info }}"></div>
+                        <div class="osd" data-iiif-target="osd" data-annotation-target="osd" data-iiif-url="{{ image_info.image.info }}"></div>
                     </div>
-<<<<<<< HEAD
-                    <img class="iiif-image" data-iiif-target="image" data-annotation-target="image" src="{{ image_info.image|iiif_image:"size:width=500" }}" alt="{{ image_info.label }}" title="{{ image_info.label }}" loading="lazy"
-                        sizes="(max-width: 650px) 50vw, 94vw"
-                        srcset="{{ image_info.image|iiif_image:"size:width=300" }} 300w,
-                        {{ image_info.image|iiif_image:"size:width=500" }} 500w,
-                        {{ image_info.image|iiif_image:"size:width=640" }} 640w,
-                        {{ image_info.image|iiif_image:"size:width=1000" }} 1000w">
-=======
->>>>>>> edd21beb
                 </div>
                 <div class="transcription-panel">
                     {% if edit_mode %}
