--- conflicted
+++ resolved
@@ -137,19 +137,11 @@
                         </div>
                         <div class="deep-zoom-container">
                             <img class="iiif-image" data-iiif-target="image" data-annotation-target="image" src="{{ image_info.image|iiif_image:"size:width=500" }}" alt="{{ image_info.label }}" title="{{ image_info.label }}" loading="lazy"
-<<<<<<< HEAD
-                                 sizes="(max-width: 650px) 50vw, 94vw"
-                                 srcset="{{ image_info.image|iiif_image:"size:width=300" }} 300w,
-                                         {{ image_info.image|iiif_image:"size:width=500" }} 500w,
-                                         {{ image_info.image|iiif_image:"size:width=640" }} 640w,
-                                         {{ image_info.image|iiif_image:"size:width=1000" }} 1000w">
-=======
                                  sizes="(max-width: 1440px) 50vw, 94vw"
                                  srcset="{{ image_info.image|iiif_image:"size:width=300" }} 300w,
                                          {{ image_info.image|iiif_image:"size:width=500" }} 500w,
                                          {{ image_info.image|iiif_image:"size:width=640" }} 640w,
                                          {{ image_info.image|iiif_image:"size:width=1440" }} 1440w">
->>>>>>> ff92d163
                             <div class="osd" data-iiif-target="osd" data-iiif-url="{{ image_info.image.info }}"></div>
                         </div>
                     </div>
