{% load i18n static corpus_extras %}
{% if edit_mode %}
    {{ annotation_config|json_script:"annotation-config" }}
{% elif perms.corpus.change_document and document.iiif_images %}
    {# NOTE: document.iiif_images check is temporary, remove once we can use generated canvas ids #}
    <a class="editor-navigation" href="{% url 'corpus:document-transcribe' document.id %}" data-turbo="false">
        <i class="ph-pencil"></i>
        {# Translators: Transcription edit link for admins #}
        <span>{% translate 'Add or edit transcription' %}</span>
    </a>
{% endif %}
<section id="itt-panel" {% if not edit_mode %}data-controller="transcription" data-action="click@document->transcription#clickCloseDropdown"{% endif %}>
    {# NOTE: inputs must be kept as SIBLINGS of panel-container for CSS selection/controls #}
    {# images displayed by default; disable if no images are available #}
    {# translators: label for checkbox toggle to show the images panel for a document #}
    <input type="checkbox" class="toggle" id="images-on" aria-label="{% translate 'show images' %}" {% if document.has_image %}checked="true" {% else %} disabled="true"{% endif %}/>
    <label for="images-on"></label>
    {# transcription displayed by default; disable if no content is available #}
    {# translators: label for checkbox toggle to show the transcription panel for a document #}
    <input type="checkbox" class="toggle" id="transcription-on" aria-label="{% translate 'show transcription' %}" {% if document.digital_editions or edit_mode %}checked="true" {% else %} disabled="true"{% endif %}/>
    <label for="transcription-on"><svg><use xlink:href="{% static 'img/ui/all/all/transcription-toggle.svg' %}#transcription-toggle" /></svg></label>
    {# translation disabled for now since we don't handle them in the system yet #}
    {# translators: label for checkbox toggle to show the translation panel for a document #}
    <input type="checkbox" class="toggle" id="translation-on" aria-label="{% translate 'show translation' %}" disabled="true"/>
    <label for="translation-on"><svg><use xlink:href="{% static 'img/ui/all/all/translation-toggle.svg' %}#translation-toggle" /></svg></label>
    <div class="panel-container">
        {# label row #}
        <div class="label-row"></div> {# unused (no image label, needed for column alignment) #}
        <div class="transcription-panel label-row">
            {# disable in editor mode #}
            {% if not edit_mode %}
                {# dropdown is disabled by default; enable if javascript is active #}
                <details class="transcription-select" aria-expanded="false" data-transcription-target="dropdownDetails" data-edition-count="{{ document.digital_editions.count }}" disabled="true">
                    <summary class="transcription-select-trigger" data-action="keydown->transcription#shiftTabCloseDropdown">
                        <span data-transcription-target="editionShortLabel">Edition: {{ document.digital_editions.0.source.all_authors }}</span>
                    </summary>
                    <ul>
                        {% for ed in document.digital_editions.all %}
                            <li>
                                <label for="edition-{{ forloop.counter }}">
                                    <input type="radio" name="transcription" {% if forloop.first %} checked="true"{% endif %} value="relevance" data-action="input->transcription#changeTranscription keydown->transcription#keyboardCloseDropdown" id="edition-{{ forloop.counter }}" data-edition="ed-{{ ed.pk }}" />
                                    <span>Edition: {{ ed.source.all_authors }}</span>
                                </label>
                            </li>
                        {% endfor %}
                    </ul>
                </details>
            {% endif %}
        </div>

        {% comment %}
NOTE: if we have more transcription pages than images,
they won't show in current implementation.
May want to gather them in the model... (but transcription content format will change)
Also doesn't currently account for fragments without images.
        {% endcomment %}
        {% if document.iiif_urls %}
            {# if we have images, loop based on them #}
            {% for image_info in document.iiif_images %}
                <div class="img" id="{{ image_info.label }}" data-controller="{% if edit_mode %}annotation{% else %}iiif{% endif %}" data-iiif-url="{{ image_info.image.info }}" data-canvas-url="{{ image_info.canvas }}" data-iiif-target="imageContainer" data-annotation-target="imageContainer">
                    <div class="img-header" data-iiif-target="imageHeader" data-annotation-target="imageHeader">
                        <h3>{{ image_info.shelfmark }} {{ image_info.label }}</h3>
                        <input data-iiif-target="zoomSlider" data-annotation-target="zoomSlider" data-action="iiif#handleDeepZoom annotation#handleDeepZoom" id="zoom-slider-{{ forloop.counter0 }}" type="range" name="zoom-slider" min="1" max="100" value="0" step="0.01" />
                        <label data-iiif-target="zoomSliderLabel" data-annotation-target="zoomSliderLabel" for="zoom-slider-{{ forloop.counter0 }}">100%</label>
                        <input data-iiif-target="zoomToggle" data-annotation-target="zoomToggle" data-action="iiif#handleDeepZoom annotation#handleDeepZoom" id="zoom-toggle-{{ forloop.counter0 }}" type="checkbox" name="zoom-toggle" />
                        <label for="zoom-toggle-{{ forloop.counter0 }}">{% translate 'Zoom and Rotate' %}</label>
<<<<<<< HEAD
                        <button type="button" data-iiif-target="rotateLeft" data-annotation-target="rotateLeft" class="rotate" aria-label="{% translate 'Rotate left' %}" disabled>
                            <i class="ph-arrow-counter-clockwise"></i>
                        </button>
                        <button type="button" data-iiif-target="rotateRight" data-annotation-target="rotateRight" class="rotate" aria-label="{% translate 'Rotate right' %}" disabled>
                            <i class="ph-arrow-clockwise"></i>
                        </button>
=======
                        <div id="rotation-{{ forloop.counter0 }}" class="rotation" data-iiif-target="rotation" data-action="input->iiif#handleDeepZoom change->iiif#handleDeepZoom"></div>
                        <label for="rotation-{{ forloop.counter0 }}" data-iiif-target="rotationLabel">0&deg;</label>
>>>>>>> 80e88b0f
                    </div>
                    <div class="deep-zoom-container">
                        <img class="iiif-image" data-iiif-target="image" data-annotation-target="image" src="{{ image_info.image|iiif_image:"size:width=500" }}" alt="{{ image_info.label }}" title="{{ image_info.label }}" loading="lazy"
                            sizes="(max-width: 650px) 50vw, 94vw"
                            srcset="{{ image_info.image|iiif_image:"size:width=300" }} 300w,
                            {{ image_info.image|iiif_image:"size:width=500" }} 500w,
                            {{ image_info.image|iiif_image:"size:width=640" }} 640w,
                            {{ image_info.image|iiif_image:"size:width=1000" }} 1000w">
                        <div class="osd" data-iiif-target="osd" data-annotation-target="osd" data-iiif-url="{{ image_info.image.info }}"></div>
                    </div>
                </div>
                <div class="transcription-panel">
<<<<<<< HEAD
                    {% if edit_mode %}
                        <div class="annotate transcription" data-manifest="{% url 'corpus:document-manifest' document.pk %}">
                            {% if forloop.first %}
                                <h3>{% translate 'Transcribe' %}</h3>
                                <p class="instructions">
                                    {% translate 'Hold shift and then click on the image and drag to select a rectangular region for the block text you want to transcribe.' %}
                                </p>
                            {% endif %}
                        </div>
                    {% else %}
                        {% if forloop.first %}
                            <h3>Transcription</h3>
                            <span data-transcription-target="editionFullLabel" class="current-transcription">{{ document.digital_editions.0.display|safe }}</span>
                        {% endif %}
                        <div class="editions">
                            {# display transcription in chunks by index #}
                            {% for edition in document.digital_editions.all %}
                                <div class="transcription ed-{{ edition.pk }}" data-label="{{ edition.display|safe }}">
                                    {{ edition.content.html|index:forloop.parentloop.counter0|h1_to_h3|safe }}
                                </div>
                            {% endfor %}
                        </div>
                    {% endif %}
=======
                    {% if forloop.first %}
                        <h3>Transcription</h3>
                        <span data-transcription-target="editionFullLabel" class="current-transcription{% if document.digital_editions.count > 1 %} multiple{% endif %}">
                            {{ document.digital_editions.0.source.formatted_display|safe }}
                        </span>
                    {% endif %}
                    <div class="editions">
                        {# display transcription in chunks by index #}
                        {% for edition in document.digital_editions.all %}
                            <div class="transcription ed-{{ edition.pk }}" data-label="{{ edition.source.formatted_display }}">
                                {{ edition.content.html|index:forloop.parentloop.counter0|h1_to_h3|safe }}
                            </div>
                        {% endfor %}
                    </div>
>>>>>>> 80e88b0f
                </div>
            {% endfor %}
        {% elif document.has_transcription %}
            {# if there are no images, loop based on the transcription chunks instead #}
            {% for chunk in document.digital_editions.0.content.html %}
                <div class="img"></div> {# empty image div needed for grid layout #}
                <div class="transcription-panel">
                    {% if forloop.first %}
                        <h3>Transcription</h3>
                        <span data-transcription-target="editionFullLabel" class="current-transcription{% if document.digital_editions.count > 1 %} multiple{% endif %}">
                            {{ document.digital_editions.0.source.formatted_display|safe }}
                        </span>
                    {% endif %}
                    <div class="editions">
                        {# display transcription in chunks based on loop index #}
                        {% for edition in document.digital_editions.all %}
                            <div class="transcription ed-{{ edition.pk }}" data-label="{{ edition.source.formatted_display }}">
                                {{ edition.content.html|index:forloop.parentloop.counter0|h1_to_h3|safe }}
                            </div>
                        {% endfor %}
                    </div>
                </div>
            {% endfor %}
        {% endif %}
        {% if document.has_image %}
            {% include "corpus/snippets/document_image_rights.html" %}
        {% endif %}
    </div>
</section><|MERGE_RESOLUTION|>--- conflicted
+++ resolved
@@ -64,17 +64,8 @@
                         <label data-iiif-target="zoomSliderLabel" data-annotation-target="zoomSliderLabel" for="zoom-slider-{{ forloop.counter0 }}">100%</label>
                         <input data-iiif-target="zoomToggle" data-annotation-target="zoomToggle" data-action="iiif#handleDeepZoom annotation#handleDeepZoom" id="zoom-toggle-{{ forloop.counter0 }}" type="checkbox" name="zoom-toggle" />
                         <label for="zoom-toggle-{{ forloop.counter0 }}">{% translate 'Zoom and Rotate' %}</label>
-<<<<<<< HEAD
-                        <button type="button" data-iiif-target="rotateLeft" data-annotation-target="rotateLeft" class="rotate" aria-label="{% translate 'Rotate left' %}" disabled>
-                            <i class="ph-arrow-counter-clockwise"></i>
-                        </button>
-                        <button type="button" data-iiif-target="rotateRight" data-annotation-target="rotateRight" class="rotate" aria-label="{% translate 'Rotate right' %}" disabled>
-                            <i class="ph-arrow-clockwise"></i>
-                        </button>
-=======
-                        <div id="rotation-{{ forloop.counter0 }}" class="rotation" data-iiif-target="rotation" data-action="input->iiif#handleDeepZoom change->iiif#handleDeepZoom"></div>
-                        <label for="rotation-{{ forloop.counter0 }}" data-iiif-target="rotationLabel">0&deg;</label>
->>>>>>> 80e88b0f
+                        <div id="rotation-{{ forloop.counter0 }}" class="rotation" data-iiif-target="rotation" data-annotation-target="rotation" data-action="input->iiif#handleDeepZoom change->iiif#handleDeepZoom"></div>
+                        <label for="rotation-{{ forloop.counter0 }}" data-iiif-target="rotationLabel" data-annotation-target="rotationLabel">0&deg;</label>
                     </div>
                     <div class="deep-zoom-container">
                         <img class="iiif-image" data-iiif-target="image" data-annotation-target="image" src="{{ image_info.image|iiif_image:"size:width=500" }}" alt="{{ image_info.label }}" title="{{ image_info.label }}" loading="lazy"
@@ -87,7 +78,6 @@
                     </div>
                 </div>
                 <div class="transcription-panel">
-<<<<<<< HEAD
                     {% if edit_mode %}
                         <div class="annotate transcription" data-manifest="{% url 'corpus:document-manifest' document.pk %}">
                             {% if forloop.first %}
@@ -100,33 +90,19 @@
                     {% else %}
                         {% if forloop.first %}
                             <h3>Transcription</h3>
-                            <span data-transcription-target="editionFullLabel" class="current-transcription">{{ document.digital_editions.0.display|safe }}</span>
+                            <span data-transcription-target="editionFullLabel" class="current-transcription{% if document.digital_editions.count > 1 %} multiple{% endif %}">
+                                {{ document.digital_editions.0.source.formatted_display|safe }}
+                            </span>
                         {% endif %}
                         <div class="editions">
                             {# display transcription in chunks by index #}
                             {% for edition in document.digital_editions.all %}
-                                <div class="transcription ed-{{ edition.pk }}" data-label="{{ edition.display|safe }}">
+                                <div class="transcription ed-{{ edition.pk }}" data-label="{{ edition.source.formatted_display }}">
                                     {{ edition.content.html|index:forloop.parentloop.counter0|h1_to_h3|safe }}
                                 </div>
                             {% endfor %}
                         </div>
                     {% endif %}
-=======
-                    {% if forloop.first %}
-                        <h3>Transcription</h3>
-                        <span data-transcription-target="editionFullLabel" class="current-transcription{% if document.digital_editions.count > 1 %} multiple{% endif %}">
-                            {{ document.digital_editions.0.source.formatted_display|safe }}
-                        </span>
-                    {% endif %}
-                    <div class="editions">
-                        {# display transcription in chunks by index #}
-                        {% for edition in document.digital_editions.all %}
-                            <div class="transcription ed-{{ edition.pk }}" data-label="{{ edition.source.formatted_display }}">
-                                {{ edition.content.html|index:forloop.parentloop.counter0|h1_to_h3|safe }}
-                            </div>
-                        {% endfor %}
-                    </div>
->>>>>>> 80e88b0f
                 </div>
             {% endfor %}
         {% elif document.has_transcription %}
