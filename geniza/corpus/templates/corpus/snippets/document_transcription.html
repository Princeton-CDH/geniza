--- conflicted
+++ resolved
@@ -1,10 +1,5 @@
-<<<<<<< HEAD
 {% load i18n static corpus_extras %}
-<section id="transcription-panel">
-=======
-{% load i18n corpus_extras %}
 <section id="itt-panel">
->>>>>>> d8c1b72b
     {# NOTE: inputs must be kept as SIBLINGS of panel-container for CSS selection/controls #}
     {# images displayed by default; disable if no images are available #}
     {# translators: label for checkbox toggle to show the images panel for a document #}
