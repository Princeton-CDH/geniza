--- conflicted
+++ resolved
@@ -48,27 +48,14 @@
                 <div class="img" id="{{ image_info.label }}"{% if not image_info.excluded %} data-controller="iiif" data-iiif-target="imageContainer"{% endif %}>
                     <div class="img-header" data-iiif-target="imageHeader">
                         <h3>{{ image_info.shelfmark }} {{ image_info.label }}</h3>
-<<<<<<< HEAD
                         {% if not image_info.excluded %}
                             <input data-iiif-target="zoomSlider" data-action="iiif#handleDeepZoom" id="zoom-slider-{{ forloop.counter0 }}" type="range" name="zoom-slider" min="1" max="100" value="0" step="0.01" />
                             <label data-iiif-target="zoomSliderLabel" for="zoom-slider-{{ forloop.counter0 }}">100%</label>
                             <input data-iiif-target="zoomToggle" data-action="iiif#handleDeepZoom" id="zoom-toggle-{{ forloop.counter0 }}" type="checkbox" name="zoom-toggle" />
                             <label for="zoom-toggle-{{ forloop.counter0 }}">{% translate 'Zoom and Rotate' %}</label>
-                            <button type="button" data-iiif-target="rotateLeft" class="rotate" aria-label="{% translate 'Rotate left' %}" disabled>
-                                <i class="ph-arrow-counter-clockwise"></i>
-                            </button>
-                            <button type="button" data-iiif-target="rotateRight" class="rotate" aria-label="{% translate 'Rotate right' %}" disabled>
-                                <i class="ph-arrow-clockwise"></i>
-                            </button>
+                            <div id="rotation-{{ forloop.counter0 }}" class="rotation" data-iiif-target="rotation" data-action="input->iiif#handleDeepZoom change->iiif#handleDeepZoom"></div>
+                            <label for="rotation-{{ forloop.counter0 }}" data-iiif-target="rotationLabel">0&deg;</label>
                         {% endif %}
-=======
-                        <input data-iiif-target="zoomSlider" data-action="iiif#handleDeepZoom" id="zoom-slider-{{ forloop.counter0 }}" type="range" name="zoom-slider" min="1" max="100" value="0" step="0.01" />
-                        <label data-iiif-target="zoomSliderLabel" for="zoom-slider-{{ forloop.counter0 }}">100%</label>
-                        <input data-iiif-target="zoomToggle" data-action="iiif#handleDeepZoom" id="zoom-toggle-{{ forloop.counter0 }}" type="checkbox" name="zoom-toggle" />
-                        <label for="zoom-toggle-{{ forloop.counter0 }}">{% translate 'Zoom and Rotate' %}</label>
-                        <div id="rotation-{{ forloop.counter0 }}" class="rotation" data-iiif-target="rotation" data-action="input->iiif#handleDeepZoom change->iiif#handleDeepZoom"></div>
-                        <label for="rotation-{{ forloop.counter0 }}" data-iiif-target="rotationLabel">0&deg;</label>
->>>>>>> d59570b1
                     </div>
                     <div class="deep-zoom-container{% if image_info.excluded %} excluded{% endif %}">
                         <img class="iiif-image" data-iiif-target="image" src="{{ image_info.image|iiif_image:"size:width=500" }}" alt="{{ image_info.label }}" title="{{ image_info.label }}" loading="lazy"
@@ -87,7 +74,6 @@
                             {{ document.digital_editions.0.source.formatted_display|safe }}
                         </span>
                     {% endif %}
-<<<<<<< HEAD
                     {% if image_info.excluded %}
                         {# if this image isn't actually in this document, link to related documents #}
                         <ul class="excluded-related">
@@ -106,22 +92,12 @@
                         <div class="editions">
                             {# display transcription in chunks by index #}
                             {% for edition in document.digital_editions.all %}
-                                <div class="transcription ed-{{ edition.pk }}" data-label="{{ edition.display|safe }}">
+                                <div class="transcription ed-{{ edition.pk }}" data-label="{{ edition.source.formatted_display }}">
                                     {{ edition.content.html|index:forloop.parentloop.counter0|h1_to_h3|safe }}
                                 </div>
                             {% endfor %}
                         </div>
                     {% endif %}
-=======
-                    <div class="editions">
-                        {# display transcription in chunks by index #}
-                        {% for edition in document.digital_editions.all %}
-                            <div class="transcription ed-{{ edition.pk }}" data-label="{{ edition.source.formatted_display }}">
-                                {{ edition.content.html|index:forloop.parentloop.counter0|h1_to_h3|safe }}
-                            </div>
-                        {% endfor %}
-                    </div>
->>>>>>> d59570b1
                 </div>
             {% endfor %}
             {# if there are no images, loop based on the transcription chunks instead #}
