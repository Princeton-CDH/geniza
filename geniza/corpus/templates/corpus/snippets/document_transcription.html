--- conflicted
+++ resolved
@@ -114,36 +114,6 @@
                         <div class="img-header" data-iiif-target="imageHeader">
                             <h2>{{ image_info.shelfmark }} {{ image_info.label }}</h2>
                             {% if not image_info.excluded %}
-<<<<<<< HEAD
-                                <input data-iiif-target="zoomSlider" data-action="iiif#handleDeepZoom" id="zoom-slider-{{ forloop.counter0 }}" type="range" name="zoom-slider" min="1" max="100" value="0" step="0.01" />
-                                <label data-iiif-target="zoomSliderLabel" for="zoom-slider-{{ forloop.counter0 }}">100%</label>
-                                <input data-iiif-target="zoomToggle" data-action="iiif#handleDeepZoom" id="zoom-toggle-{{ forloop.counter0 }}" type="checkbox" name="zoom-toggle" />
-                                <label for="zoom-toggle-{{ forloop.counter0 }}">{% translate 'Zoom and Rotate' %}</label>
-                                <div id="rotation-{{ forloop.counter0 }}" class="rotation" data-iiif-target="rotation" data-action="input->iiif#handleDeepZoom change->iiif#handleDeepZoom"></div>
-                                <label for="rotation-{{ forloop.counter0 }}" data-iiif-target="rotationLabel">{{ image_info.rotation }}&deg;</label>
-                            {% endif %}
-                        </div>
-                        <div class="deep-zoom-container">
-                            {% with deg=image_info.rotation|stringformat:"i" %}
-                                {% with rotation="rotation:degrees="|add:deg %}
-                                    <img class="iiif-image" data-iiif-target="image" data-annotation-target="image" src="{{ image_info.image|iiif_image:"size:width=500"|iiif_image:rotation }}" alt="{{ image_info.label }}" title="{{ image_info.label }}" loading="lazy"
-                                         sizes="(max-width: 650px) 50vw, 94vw"
-                                         srcset="{{ image_info.image|iiif_image:"size:width=300"|iiif_image:rotation }} 300w,
-                                                 {{ image_info.image|iiif_image:"size:width=500"|iiif_image:rotation }} 500w,
-                                                 {{ image_info.image|iiif_image:"size:width=640"|iiif_image:rotation }} 640w,
-                                                 {{ image_info.image|iiif_image:"size:width=1000"|iiif_image:rotation }} 1000w">
-                                {% endwith %}
-                                <div class="osd"
-                                     data-iiif-target="osd"
-                                     data-iiif-url="{{ image_info.image.info }}"
-                                     data-rotation="{{ deg }}">
-                                </div>
-                            {% endwith %}
-                            {% if edit_mode and not image_info.excluded %}
-                                <button class="primary popout-close-button" type="button" aria-label="Close"><i class="ph-x"></i></button>
-                                <button class="primary popout-button" type="button">Pop out</button>
-                            {% endif %}
-=======
                                 {% if edit_mode %}
                                     <button class="primary popout-close-button" type="button" aria-label="Close"><i class="ph-x"></i></button>
                                     <button class="popout-button" type="button">
@@ -161,19 +131,26 @@
                                     <input data-iiif-target="zoomToggle" data-action="iiif#handleDeepZoom" id="zoom-toggle-{{ forloop.counter0 }}" type="checkbox" name="zoom-toggle" />
                                     <label for="zoom-toggle-{{ forloop.counter0 }}">{% translate 'Zoom and Rotate' %}</label>
                                     <div id="rotation-{{ forloop.counter0 }}" class="rotation" data-iiif-target="rotation" data-action="input->iiif#handleDeepZoom change->iiif#handleDeepZoom"></div>
-                                    <label for="rotation-{{ forloop.counter0 }}" data-iiif-target="rotationLabel">0&deg;</label>
+                                    <label for="rotation-{{ forloop.counter0 }}" data-iiif-target="rotationLabel">{{ image_info.rotation }}&deg;</label>
                                 </div>
                             {% endif %}
                         </div>
                         <div class="deep-zoom-container">
-                            <img class="iiif-image" data-iiif-target="image" data-annotation-target="image" src="{{ image_info.image|iiif_image:"size:width=500" }}" alt="{{ image_info.label }}" title="{{ image_info.label }}" loading="lazy"
-                                 sizes="(max-width: 1440px) 50vw, 94vw"
-                                 srcset="{{ image_info.image|iiif_image:"size:width=300" }} 300w,
-                                         {{ image_info.image|iiif_image:"size:width=500" }} 500w,
-                                         {{ image_info.image|iiif_image:"size:width=640" }} 640w,
-                                         {{ image_info.image|iiif_image:"size:width=1440" }} 1440w">
-                            <div class="osd" data-iiif-target="osd" data-iiif-url="{{ image_info.image.info }}"></div>
->>>>>>> ff92d163
+                            {% with deg=image_info.rotation|stringformat:"i" %}
+                                {% with rotation="rotation:degrees="|add:deg %}
+                                    <img class="iiif-image" data-iiif-target="image" data-annotation-target="image" src="{{ image_info.image|iiif_image:"size:width=500"|iiif_image:rotation }}" alt="{{ image_info.label }}" title="{{ image_info.label }}" loading="lazy"
+                                         sizes="(max-width: 1440px) 50vw, 94vw"
+                                         srcset="{{ image_info.image|iiif_image:"size:width=300"|iiif_image:rotation }} 300w,
+                                                 {{ image_info.image|iiif_image:"size:width=500"|iiif_image:rotation }} 500w,
+                                                 {{ image_info.image|iiif_image:"size:width=640"|iiif_image:rotation }} 640w,
+                                                 {{ image_info.image|iiif_image:"size:width=1440"|iiif_image:rotation }} 1440w">
+                                {% endwith %}
+                                <div class="osd"
+                                     data-iiif-target="osd"
+                                     data-iiif-url="{{ image_info.image.info }}"
+                                     data-rotation="{{ deg }}">
+                                </div>
+                            {% endwith %}
                         </div>
                     </div>
                     {% if image_info.excluded %}
