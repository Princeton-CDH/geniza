--- conflicted
+++ resolved
@@ -125,27 +125,16 @@
                                 {{ document.digital_editions.0.source.formatted_display|safe }}
                             </span>
                         {% endif %}
-<<<<<<< HEAD
-                        <div class="editions">
-                            {# display transcription in chunks by index #}
-                            {% for edition in document.digital_editions.all %}
-                                {% comment %} <div class="transcription ed-{{ edition.pk }}" data-label="{{ edition.source.formatted_display }}">
-                                    {{ edition.content.html|index:forloop.parentloop.counter0|h1_to_h3|safe }}
-                                </div> {% endcomment %}
-                            {% endfor %}
-                        </div>
-=======
                         {% if not image_info.excluded %}
                             <div class="editions">
                                 {# display transcription in chunks by index #}
                                 {% for edition in document.digital_editions.all %}
-                                    <div class="transcription ed-{{ edition.pk }}" data-label="{{ edition.source.formatted_display }}">
+                                    {% comment %} <div class="transcription ed-{{ edition.pk }}" data-label="{{ edition.source.formatted_display }}">
                                         {{ edition.content.html|dict_item:image_info.canvas|default:""|h1_to_h3|safe }}
-                                    </div>
+                                    </div> {% endcomment %}
                                 {% endfor %}
                             </div>
                         {% endif %}
->>>>>>> 17511252
                     {% endif %}
                 </div>
             {% endfor %}
