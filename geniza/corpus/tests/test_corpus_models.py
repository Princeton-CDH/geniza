--- conflicted
+++ resolved
@@ -1,4 +1,3 @@
-<<<<<<< HEAD
 from unittest.mock import patch
 
 from attrdict import AttrDict
@@ -7,11 +6,6 @@
 
 from geniza.corpus.models import Collection, Document, DocumentType, \
     Fragment, LanguageScript, TextUnit
-=======
-import pytest
-
-from geniza.corpus.models import Collection, LanguageScript
->>>>>>> 5008a279
 
 
 class TestCollection:
@@ -42,7 +36,17 @@
         lang = LanguageScript(language='Judaeo-Arabic', script='Hebrew')
         assert str(lang) == 'Judaeo-Arabic (Hebrew script)'
 
-<<<<<<< HEAD
+    def test_natural_key(self):
+        lang = LanguageScript(language='Judaeo-Arabic', script='Hebrew')
+        assert lang.natural_key() == (lang.language, lang.script)
+
+    @pytest.mark.django_db
+    def test_get_by_natural_key(self):
+        lang = LanguageScript.objects.create(language='Judaeo-Arabic',
+                                             script='Hebrew')
+        assert LanguageScript.objects \
+            .get_by_natural_key(lang.language, lang.script) == lang
+
 
 class TestFragment:
 
@@ -219,16 +223,4 @@
         tu = TextUnit.objects.create(document=doc, fragment=frag,
                                      side='r')
         with patch.object(frag, 'iiif_thumbnails') as mock_frag_thumbnails:
-            assert tu.thumbnail() == mock_frag_thumbnails.return_value
-=======
-    def test_natural_key(self):
-        lang = LanguageScript(language='Judaeo-Arabic', script='Hebrew')
-        assert lang.natural_key() == (lang.language, lang.script)
-
-    @pytest.mark.django_db
-    def test_get_by_natural_key(self):
-        lang = LanguageScript.objects.create(language='Judaeo-Arabic',
-                                             script='Hebrew')
-        assert LanguageScript.objects \
-            .get_by_natural_key(lang.language, lang.script) == lang
->>>>>>> 5008a279
+            assert tu.thumbnail() == mock_frag_thumbnails.return_value