--- conflicted
+++ resolved
@@ -439,55 +439,6 @@
         unsaved_doc = Document()
         assert str(unsaved_doc) == "?? (PGPID ??)"
 
-<<<<<<< HEAD
-=======
-    def test_clean(self):
-        doc = Document()
-        # no dates; no error
-        doc.clean()
-
-        # original date but no calendar — error
-        doc.doc_date_original = "480"
-        with pytest.raises(ValidationError):
-            doc.clean()
-
-        # calendar but no date — error
-        doc.doc_date_original = ""
-        doc.doc_date_calendar = Document.CALENDAR_HIJRI
-        with pytest.raises(ValidationError):
-            doc.clean()
-
-        # both — no error
-        doc.doc_date_original = "350"
-        doc.clean()
-
-    def test_original_date(self):
-        """Should display the historical document date with its calendar name"""
-        doc = Document.objects.create(
-            doc_date_original="507", doc_date_calendar=Document.CALENDAR_HIJRI
-        )
-        assert doc.original_date == "507 Hijrī"
-        # with no calendar, just display the date
-        doc.doc_date_calendar = ""
-        assert doc.original_date == "507"
-
-    def test_document_date(self):
-        """Should combine historical and converted dates"""
-        doc = Document.objects.create(
-            doc_date_original="507",
-            doc_date_calendar=Document.CALENDAR_HIJRI,
-        )
-        # should just use the original_date method
-        assert doc.document_date == doc.original_date
-        # should wrap standard date in parentheses and add CE
-        doc.doc_date_standard = "1113/14"
-        assert doc.document_date == "507 Hijrī (1113/14 CE)"
-        # should return standard date only, no parentheses
-        doc.doc_date_original = ""
-        doc.doc_date_calendar = ""
-        assert doc.document_date == "1113/14 CE"
-
->>>>>>> 00fbd78c
     def test_collection(self):
         # T-S 8J22.21 + T-S NS J193
         frag = Fragment.objects.create(shelfmark="T-S 8J22.21")
