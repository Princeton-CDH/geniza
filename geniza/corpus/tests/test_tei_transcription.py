--- conflicted
+++ resolved
@@ -58,9 +58,6 @@
     # includes line numbers and ltr/rtl marks
     assert (
         "\u200f        כתאבי אטאל אללה בקא מולי אלשיך ואדאם \u200e   1\n" in plaintext
-<<<<<<< HEAD
-    )
-=======
     )
 
 
@@ -82,5 +79,4 @@
     plaintext_lines = plaintext.split("\n")
     # line is slightly more than 100 because of ltr/rtl marks & line number
     # but should NOT be padded to match the superlongline
-    assert len(plaintext_lines[1]) < 110
->>>>>>> d4c8eb64
+    assert len(plaintext_lines[1]) < 110