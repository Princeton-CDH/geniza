from django.urls import path

from geniza.corpus import views as corpus_views

app_name = "corpus"

urlpatterns = [
    path(
        "documents/", corpus_views.DocumentSearchView.as_view(), name="document-search"
    ),
    path(
        "documents/<int:pk>/",
        corpus_views.DocumentDetailView.as_view(),
        name="document",
    ),
    path(
        "documents/<int:pk>/scholarship/",
        corpus_views.DocumentScholarshipView.as_view(),
        name="document-scholarship",
    ),
    path(
        "documents/<int:pk>/related/",
        corpus_views.RelatedDocumentView.as_view(),
        name="related-documents",
    ),
    path(
<<<<<<< HEAD
        "documents/<int:pk>/transcription-editor",
        corpus_views.DocumentTranscribeView.as_view(),
        name="document-transcribe",
=======
        "documents/<int:pk>/transcribe/",
        corpus_views.DocumentTranscriptionEditor.as_view(),
        name="document-transcription-editor",
>>>>>>> 5e062b57
    ),
    path(
        "documents/<int:pk>/transcription/<int:transcription_pk>/",
        corpus_views.DocumentTranscriptionText.as_view(),
        name="document-transcription-text",
    ),
    path(
        "documents/<int:pk>/iiif/manifest/",
        corpus_views.DocumentManifestView.as_view(),
        name="document-manifest",
    ),
    path(
        "documents/<int:pk>/iiif/annotations/",
        corpus_views.DocumentAnnotationListView.as_view(),
        name="document-annotations",
    ),
    path("export/pgp-metadata-old/", corpus_views.pgp_metadata_for_old_site),
]<|MERGE_RESOLUTION|>--- conflicted
+++ resolved
@@ -24,15 +24,9 @@
         name="related-documents",
     ),
     path(
-<<<<<<< HEAD
-        "documents/<int:pk>/transcription-editor",
+        "documents/<int:pk>/transcribe",
         corpus_views.DocumentTranscribeView.as_view(),
         name="document-transcribe",
-=======
-        "documents/<int:pk>/transcribe/",
-        corpus_views.DocumentTranscriptionEditor.as_view(),
-        name="document-transcription-editor",
->>>>>>> 5e062b57
     ),
     path(
         "documents/<int:pk>/transcription/<int:transcription_pk>/",
