from django.urls import path

<<<<<<< HEAD
from geniza.corpus.views import DocumentDetailView, DocumentSearchView
=======
from geniza.corpus.views import DocumentDetailView, pgp_metadata_for_old_site
>>>>>>> f4b3623b

app_name = "corpus"

urlpatterns = [
    path("documents/", DocumentSearchView.as_view(), name="document-search"),
    path("documents/<int:pk>/", DocumentDetailView.as_view(), name="document"),
    path("export/pgp-metadata-old/", pgp_metadata_for_old_site),
]<|MERGE_RESOLUTION|>--- conflicted
+++ resolved
@@ -1,10 +1,11 @@
 from django.urls import path
 
-<<<<<<< HEAD
-from geniza.corpus.views import DocumentDetailView, DocumentSearchView
-=======
-from geniza.corpus.views import DocumentDetailView, pgp_metadata_for_old_site
->>>>>>> f4b3623b
+from geniza.corpus.views import (
+    DocumentDetailView,
+    DocumentSearchView,
+    pgp_metadata_for_old_site,
+)
+
 
 app_name = "corpus"
 
