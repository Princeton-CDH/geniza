<<<<<<< HEAD
from ast import literal_eval

=======
>>>>>>> 91e85db2
from django.core.paginator import Paginator
from django.db.models.query import Prefetch
from django.http import Http404
from django.http.response import HttpResponsePermanentRedirect
from django.urls import reverse
from django.utils.text import Truncator
from django.utils.translation import gettext as _
from django.utils.translation import ngettext
from django.views.generic import DetailView, ListView
from django.views.generic.edit import FormMixin
from tabular_export.admin import export_to_csv_response

from geniza.common.utils import absolutize_url
from geniza.corpus.forms import DocumentSearchForm
from geniza.corpus.models import Document, TextBlock
from geniza.corpus.solr_queryset import DocumentSolrQuerySet
from geniza.footnotes.models import Footnote


class DocumentSearchView(ListView, FormMixin):
    model = Document
    form_class = DocumentSearchForm
    context_object_name = "documents"
    template_name = "corpus/document_list.html"
    # Translators: title of document search page
    page_title = _("Search Documents")
    # Translators: description of document search page, for search engines
    page_description = _("Search and browse Geniza documents.")
    paginate_by = 50
    initial = {"sort": "scholarship_desc"}

    # map form sort to solr sort field
    solr_sort = {
        "relevance": "-score",
        "scholarship_desc": "-scholarship_count_i",
        "scholarship_asc": "scholarship_count_i",
        #        'name': 'sort_name_isort'
    }

    def get_form_kwargs(self):
        kwargs = super().get_form_kwargs()
        # use GET instead of default POST/PUT for form data
        form_data = self.request.GET.copy()

        # sort by chosen sort
        if "sort" in form_data and bool(form_data.get("sort")):
            form_data["sort"] = form_data.get("sort")
        # sort by relevance if query text exists and no sort chosen
        elif form_data.get("q", None):
            form_data["sort"] = "relevance"

        # Otherwise set all form values to default
        for key, val in self.initial.items():
            form_data.setdefault(key, val)

        # Handle empty string for sort
        if "sort" in form_data and not bool(form_data.get("sort")):
            form_data["sort"] = self.initial["sort"]

        kwargs["data"] = form_data
        return kwargs

    def get_queryset(self):
        documents = DocumentSolrQuerySet()
        form = self.get_form()
        # return empty queryset if not valid
        if not form.is_valid():
            documents = documents.none()

        # when form is valid, check for search term and filter queryset
        else:
            search_opts = form.cleaned_data

            if search_opts["q"]:
                documents = (
                    documents.keyword_search(search_opts["q"])
                    .highlight("description", snippets=3, method="unified")
                    .also("score")
                )  # include relevance score in results

            documents = documents.order_by(
                self.solr_sort[search_opts["sort"]]
            ).facet_field("type", exclude="type", sort="value")
            # exclude type filter when generating counts

            # filter by type if specified
            if search_opts["doctype"]:
                typelist = literal_eval(search_opts["doctype"])
                quoted_typelist = ['"%s"' % doctype for doctype in typelist]
                documents = documents.filter(type__in=quoted_typelist, tag="type")

        self.queryset = documents

        return documents

    def get_paginate_by(self, queryset):
        """Try to get pagination from GET request query,
        if there is none fallback to the original."""
        paginate_by = super().get_paginate_by(queryset)
<<<<<<< HEAD

        # NOTE: This may be reimplemented as a part of the form later
        req_params = self.request.GET.copy()
        if "per_page" in req_params:
            try:
                per_page = int(req_params["per_page"])
                if per_page < self.paginate_by:
                    paginate_by = per_page
            except:
                pass
        return paginate_by

    def get_context_data(self, **kwargs):
        context_data = super().get_context_data(**kwargs)

        paged_result = context_data["page_obj"].object_list
        highlights = paged_result.get_highlighting() if paged_result.count() else {}
        facet_dict = self.queryset.get_facets()
        # populate choices for facet filter fields on the form
        context_data["form"].set_choices_from_facets(facet_dict.facet_fields)
=======

        # NOTE: This may be reimplemented as a part of the form later
        req_params = self.request.GET.copy()
        if "per_page" in req_params:
            try:
                per_page = int(req_params["per_page"])
                if per_page < self.paginate_by:
                    paginate_by = per_page
            except:
                pass
        return paginate_by

    def get_context_data(self, **kwargs):
        context_data = super().get_context_data(**kwargs)

        paged_result = context_data["page_obj"].object_list
        highlights = paged_result.get_highlighting() if paged_result.count() else {}

>>>>>>> 91e85db2
        context_data.update(
            {
                "highlighting": highlights,
                "page_description": self.page_description,
                "page_title": self.page_title,
                "page_type": "search",
                "total": self.queryset.count(),
            }
        )
        return context_data


class DocumentPastIdMixin:
    """View mixin to handle redirects for documents with old PGPIDs.
    Overrides get request in the case of a 404, looking for any records
    with passed PGPID in old_pgpids, and if found, redirects to that document
    with current PGPID."""

    def get(self, request, *args, **kwargs):
        try:
            return super().get(request, *args, **kwargs)
        except Http404:
            # if not found, check for a match on a past PGPID
            doc = Document.objects.filter(
                old_pgpids__contains=[self.kwargs["pk"]]
            ).first()
            # if found, redirect to the correct url for this view
            if doc:
                self.kwargs["pk"] = doc.pk
                return HttpResponsePermanentRedirect(self.get_absolute_url())
            # otherwise, continue raising the 404
            raise


class DocumentDetailView(DocumentPastIdMixin, DetailView):
    """public display of a single :class:`~geniza.corpus.models.Document`"""

    model = Document

    context_object_name = "document"

    def page_title(self):
        return self.get_object().title

    def page_description(self):
        return Truncator(self.get_object().description).words(20)

    def get_queryset(self, *args, **kwargs):
        """Don't show document if it isn't public"""
        queryset = super().get_queryset(*args, **kwargs)
        return queryset.filter(status=Document.PUBLIC)

    def get_context_data(self, **kwargs):
        context_data = super().get_context_data(**kwargs)
        context_data.update(
            {
                "page_title": self.page_title(),
                "page_description": self.page_description(),
                "page_type": "document",
            }
        )
        return context_data

    def get_absolute_url(self):
        """Get the permalink to this page."""
        return absolutize_url(reverse("corpus:document", args=[self.kwargs["pk"]]))


class DocumentScholarshipView(DocumentDetailView):
    """List of :class:`~geniza.footnotes.models.Footnote`s for a Document"""

    template_name = "corpus/document_scholarship.html"

    def page_title(self):
        # Translators: title of document scholarship page
        return _("Scholarship on %(doc)s") % {"doc": self.get_object().title}

    def page_description(self):
        doc = self.get_object()
        count = doc.footnotes.count()
        # Translators: description of document scholarship page, for search engines
        return ngettext(
            "%(count)d scholarship record for %(doc)s",
            "%(count)d scholarship records for %(doc)s",
            count,
        ) % {
            "count": count,
            "doc": doc.title,
        }

    def get_queryset(self, *args, **kwargs):
        """Prefetch footnotes, and don't show the page if there are none."""
        # prefetch footnotes since we'll render all of them in the template
        queryset = (
            super()
            .get_queryset(*args, **kwargs)
            .prefetch_related("footnotes")
            .distinct()  # prevent MultipleObjectsReturned if many footnotes
        )

        return queryset.filter(footnotes__isnull=False)

    def get_absolute_url(self):
        """Get the permalink to this page."""
        return absolutize_url(
            reverse("corpus:document-scholarship", args=[self.kwargs["pk"]])
        )


# --------------- Publish CSV to sync with old PGP site --------------------- #


def old_pgp_edition(editions):
    """output footnote and source information in a format similar to
    old pgp metadata editor/editions."""
    if editions:
        # label as translation if edition also supplies translation;
        # include url if any
        edition_list = [
            "%s%s%s"
            % (
                "and trans. " if Footnote.TRANSLATION in fn.doc_relation else "",
                fn.display().strip("."),
                " %s" % fn.url if fn.url else "",
            )
            for fn in editions
        ]
        # combine multiple editons as Ed. ...; also ed. ...
        return "".join(["Ed. ", "; also ed. ".join(edition_list), "."])

    return ""


def old_pgp_tabulate_data(queryset):
    """Takes a :class:`~geniza.corpus.models.Document` queryset and
    yields rows of data for serialization as csv in :method:`pgp_metadata_for_old_site`"""
    # NOTE: This logic assumes that documents will always have a fragment
    for doc in queryset:
        primary_fragment = doc.textblock_set.first().fragment
        # combined shelfmark was included in the join column previously
        join_shelfmark = doc.shelfmark
        # library abbreviation; use collection abbreviation as fallback
        library = ""
        if primary_fragment.collection:
            library = (
                primary_fragment.collection.lib_abbrev
                or primary_fragment.collection.abbrev
            )

        yield [
            doc.id,  # pgpid
            library,  # library / collection
            primary_fragment.shelfmark,  # shelfmark
            primary_fragment.old_shelfmarks,  # shelfmark_alt
            doc.textblock_set.first().get_side_display(),  # recto_verso
            doc.doctype,  # document type
            " ".join("#" + t.name for t in doc.tags.all()),  # tags
            join_shelfmark if " + " in join_shelfmark else "",  # join
            doc.description,  # description
            old_pgp_edition(doc.editions()),  # editor
            ";".join([str(i) for i in doc.old_pgpids]) if doc.old_pgpids else "",
        ]


def pgp_metadata_for_old_site(request):
    """Stream metadata in CSV format for index and display in the old PGP site."""

    # limit to documents with associated fragments, since the output
    # assumes a document has at least one frgment
    queryset = (
        Document.objects.filter(status=Document.PUBLIC, fragments__isnull=False)
        .order_by("id")
        .distinct()
        .select_related("doctype")
        .prefetch_related(
            "tags",
            "footnotes",
            # see corpus admin for notes on nested prefetch
            Prefetch(
                "textblock_set",
                queryset=TextBlock.objects.select_related(
                    "fragment", "fragment__collection"
                ),
            ),
        )
    )
    # return response
    return export_to_csv_response(
        "pgp_metadata.csv",
        [
            "pgpid",
            "library",
            "shelfmark",
            "shelfmark_alt",
            "recto_verso",
            "type",
            "tags",
            "joins",
            "description",
            "editor",
            "old_pgpids",
        ],
        old_pgp_tabulate_data(queryset),
    )


# --------------------------------------------------------------------------- #<|MERGE_RESOLUTION|>--- conflicted
+++ resolved
@@ -1,9 +1,5 @@
-<<<<<<< HEAD
 from ast import literal_eval
 
-=======
->>>>>>> 91e85db2
-from django.core.paginator import Paginator
 from django.db.models.query import Prefetch
 from django.http import Http404
 from django.http.response import HttpResponsePermanentRedirect
@@ -102,7 +98,6 @@
         """Try to get pagination from GET request query,
         if there is none fallback to the original."""
         paginate_by = super().get_paginate_by(queryset)
-<<<<<<< HEAD
 
         # NOTE: This may be reimplemented as a part of the form later
         req_params = self.request.GET.copy()
@@ -123,26 +118,6 @@
         facet_dict = self.queryset.get_facets()
         # populate choices for facet filter fields on the form
         context_data["form"].set_choices_from_facets(facet_dict.facet_fields)
-=======
-
-        # NOTE: This may be reimplemented as a part of the form later
-        req_params = self.request.GET.copy()
-        if "per_page" in req_params:
-            try:
-                per_page = int(req_params["per_page"])
-                if per_page < self.paginate_by:
-                    paginate_by = per_page
-            except:
-                pass
-        return paginate_by
-
-    def get_context_data(self, **kwargs):
-        context_data = super().get_context_data(**kwargs)
-
-        paged_result = context_data["page_obj"].object_list
-        highlights = paged_result.get_highlighting() if paged_result.count() else {}
-
->>>>>>> 91e85db2
         context_data.update(
             {
                 "highlighting": highlights,
