from ast import literal_eval
from random import randint

from dal import autocomplete
from django.conf import settings
from django.contrib import messages
from django.contrib.auth.mixins import PermissionRequiredMixin
from django.contrib.contenttypes.models import ContentType
from django.db.models import Q
from django.db.models.query import Prefetch
from django.http import Http404, HttpResponse, JsonResponse
from django.http.response import HttpResponsePermanentRedirect, HttpResponseRedirect
from django.middleware.csrf import get_token as csrf_token
from django.shortcuts import redirect
from django.urls import reverse
from django.utils.html import strip_tags
from django.utils.safestring import mark_safe
from django.utils.text import Truncator, slugify
from django.utils.translation import gettext as _
from django.utils.translation import ngettext
from django.views.generic import CreateView, DetailView, FormView, ListView
from django.views.generic.edit import FormMixin
from parasolr.django.views import SolrLastModifiedMixin
from piffle.presentation import IIIFPresentation
from tabular_export.admin import export_to_csv_response

from geniza.common.utils import absolutize_url
from geniza.corpus import iiif_utils
from geniza.corpus.forms import DocumentMergeForm, DocumentSearchForm
from geniza.corpus.models import Document, TextBlock
from geniza.corpus.solr_queryset import DocumentSolrQuerySet
from geniza.corpus.templatetags import corpus_extras
from geniza.footnotes.forms import FootnoteInlineForm, FootnoteInlineFormSet
from geniza.footnotes.models import Footnote, Source


class DocumentSearchView(ListView, FormMixin, SolrLastModifiedMixin):
    model = Document
    form_class = DocumentSearchForm
    context_object_name = "documents"
    template_name = "corpus/document_list.html"
    # Translators: title of document search page
    page_title = _("Search Documents")
    # Translators: description of document search page, for search engines
    page_description = _("Search and browse Geniza documents.")
    paginate_by = 50
    initial = {"sort": "random"}
    # NOTE: does not filter on status, since changing status could modify the page
    solr_lastmodified_filters = {"item_type_s": "document"}

    # map form sort to solr sort field
    solr_sort = {
        "relevance": "-score",
        "scholarship_desc": "-scholarship_count_i",
        "scholarship_asc": "scholarship_count_i",
        "input_date_desc": "-input_date_dt",
        "input_date_asc": "input_date_dt",
        "shelfmark": "shelfmark_s",
        "docdate_asc": "start_date_i",
        "docdate_desc": "-end_date_i",
    }

    def dispatch(self, request, *args, **kwargs):
        # special case: for random sort we only show the first page of results
        # if any other page is requested, redirect to first page
        if request.GET.get("sort") == "random" and request.GET.get("page", "") > "1":
            queryargs = request.GET.copy()
            del queryargs["page"]
            return HttpResponseRedirect(
                "?".join([reverse("corpus:document-search"), queryargs.urlencode()])
            )
        return super().dispatch(request, *args, **kwargs)

    def last_modified(self):
        """override last modified from solr mixin to not return a value when
        sorting by random"""
        if self.request.GET.get("sort") in [None, "random"]:
            return None
        return super().last_modified()

    def get_solr_sort(self, sort_option):
        """Return solr sort field for user-seleted sort option;
        generates random sort field using solr random dynamic field;
        otherwise uses solr sort field from :attr:`solr_sort`"""
        if sort_option == "random":
            # use solr's random dynamic field to sort randomly
            return "random_%s" % randint(1000, 9999)
        return self.solr_sort[sort_option]

    # NOTE: should cache this, shouldn't really change that frequently
    def get_range_stats(self):
        """Return the min and max for range fields based on Solr stats.

        :returns: Dictionary keyed on form field name with a tuple of
            (min, max) as integers. If stats are not returned from the field,
            the key is not added to a dictionary.
        :rtype: dict
        """
        stats = DocumentSolrQuerySet().stats("start_date_i", "end_date_i").get_stats()
        if stats.get("stats_fields"):
            # use minimum from start date and max from end date
            # - we're storing YYYYMMDD as 8-digit number for this we only want year
            # convert to str, take first 4 digits, then convert back to int
            min_val = stats["stats_fields"]["start_date_i"]["min"]
            max_val = stats["stats_fields"]["end_date_i"]["max"]

            # trim from the end to handle 3-digit years; includes .0 at end
            min_year = int(str(min_val)[:-6]) if min_val else None
            max_year = int(str(max_val)[:-6]) if max_val else None
            return {"docdate": (min_year, max_year)}

        return {}

    def get_form_kwargs(self):
        """get form arguments from request and configured defaults"""
        kwargs = super().get_form_kwargs()
        # use GET instead of default POST/PUT for form data
        form_data = self.request.GET.copy()

        # sort by chosen sort
        if "sort" in form_data and bool(form_data.get("sort")):
            form_data["sort"] = form_data.get("sort")
        # sort by relevance if query text exists and no sort chosen
        elif form_data.get("q", None):
            form_data["sort"] = "relevance"

        # Otherwise set all form values to default
        for key, val in self.initial.items():
            form_data.setdefault(key, val)

        # Handle empty string for sort
        if "sort" in form_data and not bool(form_data.get("sort")):
            form_data["sort"] = self.initial["sort"]

        kwargs["data"] = form_data
        # get min/max configuration for document date range field
        kwargs["range_minmax"] = self.get_range_stats()

        return kwargs

    def get_queryset(self):
        """Perform requested search and return solr queryset"""
        # limit to documents with published status (i.e., no suppressed documents);
        # get counts of facets, excluding type filter
        documents = (
            DocumentSolrQuerySet()
            .filter(status=Document.PUBLIC_LABEL)
            .facet(
                "has_image", "has_digital_edition", "has_translation", "has_discussion"
            )
            .facet_field("type", exclude="type", sort="value")
        )

        form = self.get_form()
        # return empty queryset if not valid
        if not form.is_valid():
            documents = documents.none()

        # when form is valid, check for search term and filter queryset
        else:
            search_opts = form.cleaned_data

            if search_opts["q"]:
                # NOTE: using requireFieldMatch so that field-specific search
                # terms will NOT be usind for highlighting text matches
                # (unless they are in the appropriate field)
                documents = (
                    documents.keyword_search(search_opts["q"])
                    .highlight(
                        "description",
                        snippets=3,
                        method="unified",
                        requireFieldMatch=True,
                    )
                    # return smaller chunk of highlighted text for transcriptions
                    # since the lines are often shorter, resulting in longer text
                    .highlight(
                        "transcription",
                        method="unified",
                        fragsize=150,  # try including more context
                        requireFieldMatch=True,
                    )
                    .also("score")
                )  # include relevance score in results

            # order by sort option
            documents = documents.order_by(self.get_solr_sort(search_opts["sort"]))

            # filter by type if specified
            if search_opts["doctype"]:
                typelist = literal_eval(search_opts["doctype"])
                quoted_typelist = ['"%s"' % doctype for doctype in typelist]
                documents = documents.filter(type__in=quoted_typelist, tag="type")

            # image filter
            if search_opts["has_image"] == True:
                documents = documents.filter(has_image=True)

            # scholarship filters
            if search_opts["has_transcription"] == True:
                documents = documents.filter(has_digital_edition=True)
            if search_opts["has_discussion"] == True:
                documents = documents.filter(has_discussion=True)
            if search_opts["has_translation"] == True:
                documents = documents.filter(has_translation=True)
            if search_opts["docdate"]:
                # date range filter; returns tuple of value or None for open-ended range
                start, end = search_opts["docdate"]
                documents = documents.filter(
                    document_date_dr="[%s TO %s]" % (start or "*", end or "*")
                )

        self.queryset = documents

        return documents

    def get_paginate_by(self, queryset):
        """Try to get pagination from GET request query,
        if there is none fallback to the original."""
        paginate_by = super().get_paginate_by(queryset)

        # NOTE: This may be reimplemented as a part of the form later
        req_params = self.request.GET.copy()
        if "per_page" in req_params:
            try:
                per_page = int(req_params["per_page"])
                if per_page < self.paginate_by:
                    paginate_by = per_page
            except:
                pass
        return paginate_by

    def get_context_data(self, **kwargs):
        """extend context data to add page metadata, highlighting,
        and update form with facets"""
        context_data = super().get_context_data(**kwargs)

        paged_result = context_data["page_obj"].object_list
        highlights = paged_result.get_highlighting() if paged_result.count() else {}
        facet_dict = self.queryset.get_facets()
        # populate choices for facet filter fields on the form
        context_data["form"].set_choices_from_facets(facet_dict.facet_fields)
        context_data.update(
            {
                "highlighting": highlights,
                "page_description": self.page_description,
                "page_title": self.page_title,
                "page_type": "search",
                "page_includes_transcriptions": True,  # preload transcription font
                "highlighting": highlights,
            }
        )

        return context_data


class DocumentDetailBase(SolrLastModifiedMixin):
    """View mixin to handle lastmodified and redirects for documents with old PGPIDs.
    Overrides get request in the case of a 404, looking for any records
    with passed PGPID in old_pgpids, and if found, redirects to that document
    with current PGPID."""

    def get(self, request, *args, **kwargs):
        """extend GET to check for old pgpid and redirect on 404"""
        try:
            return super().get(request, *args, **kwargs)
        except Http404:
            # if not found, check for a match on a past PGPID
            doc = Document.objects.filter(
                old_pgpids__contains=[self.kwargs["pk"]]
            ).first()
            # if found, redirect to the correct url for this view
            if doc:
                self.kwargs["pk"] = doc.pk
                return HttpResponsePermanentRedirect(self.get_absolute_url())
            # otherwise, continue raising the 404
            raise

    def get_solr_lastmodified_filters(self):
        """Filter solr last modified query by pgpid"""
        return {"pgpid_i": self.kwargs["pk"], "item_type_s": "document"}


class DocumentDetailView(DocumentDetailBase, DetailView):
    """public display of a single :class:`~geniza.corpus.models.Document`"""

    model = Document
    context_object_name = "document"
    #: bound name of this view, for use in generating absolute url for redirect
    viewname = "corpus:document"

    def page_title(self):
        """page title, for metadata; uses document title"""
        return self.get_object().title

    def page_description(self):
        """page description, for metadata; uses truncated document description"""
        return Truncator(self.get_object().description).words(20)

    def get_queryset(self, *args, **kwargs):
        """Don't show document if it isn't public"""
        queryset = super().get_queryset(*args, **kwargs)
        return queryset.filter(status=Document.PUBLIC)

    def get_context_data(self, **kwargs):
        """extend context data to add page metadata"""
        context_data = super().get_context_data(**kwargs)
        context_data.update(
            {
                "page_title": self.page_title(),
                "page_description": self.page_description(),
                "page_type": "document",
                # preload transcription font when appropriate
                "page_includes_transcriptions": self.object.has_transcription(),
            }
        )
        return context_data

    def get_absolute_url(self):
        """Get the permalink to this page."""
        return absolutize_url(reverse(self.viewname, args=[self.kwargs["pk"]]))


class DocumentScholarshipView(DocumentDetailView):
    """List of :class:`~geniza.footnotes.models.Footnote`
    references for a single :class:`~geniza.corpus.models.Document`"""

    template_name = "corpus/document_scholarship.html"
    viewname = "corpus:document-scholarship"

    def page_title(self):
        # Translators: title of document scholarship page
        return _("Scholarship on %(doc)s") % {"doc": self.get_object().title}

    def page_description(self):
        doc = self.get_object()
        count = doc.footnotes.count()
        # Translators: description of document scholarship page, for search engines
        return ngettext(
            "%(count)d scholarship record",
            "%(count)d scholarship records",
            count,
        ) % {
            "count": count,
        }

    def get_queryset(self, *args, **kwargs):
        """Prefetch footnotes, and don't show the page if there are none."""
        # prefetch footnotes since we'll render all of them in the template
        queryset = (
            super()
            .get_queryset(*args, **kwargs)
            .prefetch_related("footnotes")
            .distinct()  # prevent MultipleObjectsReturned if many footnotes
        )

        return queryset.filter(footnotes__isnull=False)

    def get_context_data(self, **kwargs):
        context_data = super().get_context_data(**kwargs)
        context_data.update(
            {
                "page_type": "scholarship",
                # transcription font not needed on this page
                "page_includes_transcriptions": False,
            }
        )
        return context_data


class RelatedDocumentView(DocumentDetailView):
    """List of :class:`~geniza.corpus.models.Document`
    objects that are related to specific :class:`~geniza.corpus.models.Document`
    (e.g., by occuring on the same shelfmark)."""

    template_name = "corpus/related_documents.html"
    viewname = "corpus:related-documents"

    def page_title(self):
        # Translators: title of related documents page
        return _("Related documents for %(doc)s") % {"doc": self.get_object().title}

    def page_description(self):
        doc = self.get_object()
        count = doc.related_documents.count()
        # Translators: description of related documents page, for search engines
        return ngettext(
            "%(count)d related document",
            "%(count)d related documents",
            count,
        ) % {
            "count": count,
        }

    def get_context_data(self, **kwargs):
        doc = self.get_object()
        # if there are no related documents, don't serve out this page
        if not doc.related_documents.count():
            raise Http404
        return super().get_context_data(**kwargs)


class DocumentTranscriptionText(DocumentDetailView):
    """Return transcription as plain text for download"""

    viewname = "corpus:document-transcription-text"

    def get(self, request, *args, **kwargs):
        document = self.get_object()
        try:
            edition = document.digital_editions().get(
                pk=self.kwargs["transcription_pk"]
            )
            shelfmark = slugify(document.textblock_set.first().fragment.shelfmark)
            authors = [slugify(a.last_name) for a in edition.source.authors.all()]
            filename = "PGP%d_%s_%s.txt" % (document.id, shelfmark, "_".join(authors))

            return HttpResponse(
                edition.content["text"],
                headers={
                    "Content-Type": "text/plain; charset=UTF-8",
                    # prompt download with filename including pgpid, shelfmark, & authors
                    "Content-Disposition": 'attachment; filename="%s"' % filename,
                },
            )
        except (Footnote.DoesNotExist, KeyError):
            # if there is no footnote, or no plain text content, return 404
            raise Http404


class DocumentManifestView(DocumentDetailView):
    """Generate a IIIF Presentation manifest for a document,
    incorporating available canvases and attaching transcription
    content via annotation."""

    viewname = "corpus:document-manifest"

    def get(self, request, *args, **kwargs):
        document = self.get_object()
        # should 404 if no images or no transcription
        if not document.has_transcription() and not document.has_image():
            raise Http404

        iiif_urls = document.iiif_urls()
        local_manifest_id = self.get_absolute_url()
        first_canvas = None

        manifest = iiif_utils.new_iiif_manifest()
        manifest.id = local_manifest_id
        manifest.label = document.title
        # we probably want other metadata as well...
        manifest.metadata = [{"label": "PGP ID", "value": str(document.id)}]
        manifest.description = document.description

        canvases = []
        # keep track of unique attributions so we can include them all
        attributions = set()
        for url in iiif_urls:
            # NOTE: If this url fails, may raise IIIFException
            remote_manifest = IIIFPresentation.from_url(url)
            # CUDL attribution has some variation in tags;
            # would be nice to preserve tagged version,
            # for now, ignore tags so we can easily de-dupe
            try:
                attributions.add(strip_tags(remote_manifest.attribution))
            except AttributeError:
                # attribution is optional, so ignore if not present
                pass
            for canvas in remote_manifest.sequences[0].canvases:
                # do we want local canvas id, or rely on remote id?
                local_canvas = dict(canvas)
                if first_canvas is None:
                    first_canvas = local_canvas
                # TODO: can we build this from djiffy canvas?

                # adding provenance per recommendation from folks on IIIf Slack
                # to track original source of this canvas
                local_canvas["partOf"] = [
                    {
                        "@id": str(remote_manifest.id),
                        "@type": "sc:Manifest",
                        "label": {
                            "en": ["original source: %s" % remote_manifest.label]
                        },
                    }
                ]

                # NOTE: would be nice to attach the annotation list to every canvas,
                # so transcription will be available with any page,
                # but canvas id needs to match annotation target
                canvases.append(local_canvas)

        manifest.sequences = [{"@type": "sc:Sequence", "canvases": canvases}]
        # TODO: add a PGP logo here? combine logos?
        # NOTE: multiple logos do not seem to work with iiif presentation 2.0;
        # (or at least, do not display in Mirador)
        # in 3.0 we can use multiple provider blocks, but no viewer supports it yet

        manifest.attribution = corpus_extras.format_attribution(document.attribution())

        # if transcription is available, add an annotation list to first canvas
        if document.has_transcription():
            other_content = {
                "@context": "http://iiif.io/api/presentation/2/context.json",
                "@id": absolutize_url(
                    reverse("corpus:document-annotations", args=[document.pk]),
                    request=request,  # request is needed to avoid getting https:// urls in dev
                ),
                "@type": "sc:AnnotationList",
            }
            # if there are no images available, use an empty canvas
            if not first_canvas:
                first_canvas = iiif_utils.empty_iiif_canvas()
                canvases.append(first_canvas)

            # attach annotation list
            first_canvas["otherContent"] = other_content

        return JsonResponse(dict(manifest), encoder=iiif_utils.AttrDictEncoder)


class DocumentAnnotationListView(DocumentDetailView):
    """Generate a IIIF Annotation List for a document to make transcription
    content available for inclusion in local IIIF manifest."""

    viewname = "corpus:document-annotations"

    def get(self, request, *args, **kwargs):
        """handle GET request: construct and return JSON annotation list"""
        document = self.get_object()
        digital_editions = document.digital_editions()
        # while sync transcription is in transition, we need to check for
        # html transcription content
        digital_editions = [de for de in digital_editions if "html" in de.content]
        # if there is no transcription content, 404
        if not digital_editions:
            raise Http404

        # get absolute url for the current page to use as annotation list id
        annotation_list_id = self.get_absolute_url()
        # create outer annotation list structure
        annotation_list = iiif_utils.new_annotation_list()
        annotation_list.id = annotation_list_id
        # for now, annotate the first canvas
        # get a list of djiffy manifests
        manifests = [
            b.fragment.manifest
            for b in document.textblock_set.all()
            if b.fragment.iiif_url
        ]
        canvas = None
        if manifests and manifests[0]:
            canvas = manifests[0].canvases.first()
        # fallback to loading the remote manifest; (is this needed?)

        if not canvas:
            iiif_urls = document.iiif_urls()
            if iiif_urls:
                # NOTE: If this url fails, may raise IIIFException
                manifest = IIIFPresentation.from_url(iiif_urls[0])
                canvas = manifest.sequences[0].canvases[0]
            else:
                # if there are no images available, use an empty canvas
                canvas = iiif_utils.empty_iiif_canvas()

        resources = []
        digital_editions = document.digital_editions()
        # handle multiple transcriptions
        for i, transcription in enumerate(digital_editions, start=1):
            annotation = {
                # uri for this annotation; base on annotation list uri
                "@id": "%s#%d" % (annotation_list_id, i),
                "@type": "oa:Annotation",
                "motivation": "sc:painting",
                # transcribing should be a supported motivation (maybe 3.0?);
                # but mirador does not displayit
                # "motivation": "sc:transcribing",
                "resource": transcription.iiif_annotation_content(),
                # annotate the entire canvas for now
                "on": "%s#xywh=0,0,%d,%d" % (canvas.id, canvas.width, canvas.height),
            }
            resources.append(annotation)

        annotation_list["resources"] = resources

        return JsonResponse(dict(annotation_list), encoder=iiif_utils.AttrDictEncoder)


class DocumentMerge(PermissionRequiredMixin, FormView):
    permission_required = ("corpus.change_document", "corpus.delete_document")
    form_class = DocumentMergeForm
    template_name = "admin/corpus/document/merge.html"

    def get_success_url(self):
        return reverse("admin:corpus_document_change", args=[self.primary_document.id])

    def get_form_kwargs(self):
        form_kwargs = super(DocumentMerge, self).get_form_kwargs()
        form_kwargs["document_ids"] = self.document_ids
        return form_kwargs

    def get_initial(self):
        # Default to first document selected
        document_ids = self.request.GET.get("ids", None)
        if document_ids:
            self.document_ids = [int(pid) for pid in document_ids.split(",")]
            # by default, prefer the first record created
            return {"primary_document": sorted(self.document_ids)[0]}
        else:
            self.document_ids = []

    def form_valid(self, form):
        """Merge the selected documents into the primary document."""
        primary_doc = form.cleaned_data["primary_document"]
        self.primary_document = primary_doc

        # Include additional notes in rationale string if present
        if form.cleaned_data["rationale"] == "other":
            # Only use the additional notes if "other" is chosen
            rationale = form.cleaned_data["rationale_notes"]
        elif form.cleaned_data["rationale_notes"]:
            rationale = "%s (%s)" % (
                form.cleaned_data["rationale"],
                form.cleaned_data["rationale_notes"],
            )
        else:
            rationale = form.cleaned_data["rationale"]

        secondary_ids = [
            doc_id for doc_id in self.document_ids if doc_id != primary_doc.id
        ]
        secondary_docs = Document.objects.filter(id__in=secondary_ids)

        # Get document strings before they are merged
        primary_doc_str = f"PGPID {primary_doc.id}"
        secondary_doc_str = ", ".join([f"PGPID {doc.id}" for doc in secondary_docs])

        # Merge secondary documents into the selected primary document
        user = getattr(self.request, "user", None)
        primary_doc.merge_with(secondary_docs, rationale, user=user)

        # Display info about the merge to the user
        new_doc_link = reverse("admin:corpus_document_change", args=[primary_doc.id])
        messages.success(
            self.request,
            mark_safe(
                f"Successfully merged document(s) {secondary_doc_str} with {primary_doc_str}."
            ),
        )

        return super(DocumentMerge, self).form_valid(form)


class SourceAutocompleteView(PermissionRequiredMixin, autocomplete.Select2QuerySetView):
    permission_required = ("corpus.change_document",)

    def get_queryset(self):
        qs = Source.objects.all().order_by("authors__last_name")
        if self.q:
            qs = qs.filter(
                Q(title__icontains=self.q)
                | Q(authors__first_name__istartswith=self.q)
                | Q(authors__last_name__istartswith=self.q)
                | Q(year__istartswith=self.q)
                | Q(journal__icontains=self.q)
                | Q(notes__icontains=self.q)
                | Q(other_info__icontains=self.q)
                | Q(languages__name__icontains=self.q)
                | Q(volume__icontains=self.q)
            )
        return qs


class DocumentAddTranscription(PermissionRequiredMixin, CreateView):
    permission_required = ("corpus.change_document",)
    template_name = "corpus/add_transcription_source.html"
    viewname = "corpus:document-add-transcription"
    model = Footnote
    form_class = FootnoteInlineForm

    def get_object(self):
        """Get Document instead of Footnote"""
        return Document.objects.get(pk=self.kwargs.get("pk"))

    def page_title(self):
        return "Add a new transcription for %(doc)s" % {"doc": self.get_object().title}

    def post(self, request, *args, **kwargs):
        """Create footnote linking source to document, then redirect to create view"""
        source_pk = int(
            request.POST["footnotes-footnote-content_type-object_id-0-source"]
        )
        source = Source.objects.get(pk=source_pk)
        Footnote.objects.get_or_create(
            source=source,
            doc_relation=[Footnote.EDITION],
            content_type=ContentType.objects.get_for_model(Document),
            object_id=self.kwargs.get("pk"),
        )
        return redirect(
            reverse(
                "corpus:document-transcribe", args=(self.get_object().id, source_pk)
            )
        )

    def get_context_data(self, **kwargs):
        """Pass footnote inline formset with autocomplete to context"""
        context_data = super().get_context_data(**kwargs)
        context_data.update(
            {
                "formset": FootnoteInlineFormSet(instance=self.object),
                "page_title": self.page_title(),
                "page_type": "addsource",
            }
        )
        return context_data


class DocumentTranscribeView(PermissionRequiredMixin, DocumentDetailView):
    """View for the Transcription Editor page that uses annotorious-tahqiq"""

    permission_required = "corpus.change_document"

    template_name = "corpus/document_transcribe.html"
    viewname = "corpus:document-transcribe"

    def page_title(self):
        # Translators: title of transcription editor page
        return _("Edit transcription for %(doc)s") % {"doc": self.get_object().title}

    def get_context_data(self, **kwargs):
        """Pass annotation configuration and TinyMCE API key to page context"""
        context_data = super().get_context_data(**kwargs)

        # get source uri if source_pk present in kwargs (i.e. editing an existing transcription),
        # and the source exists
        source = None
        source_pk = self.kwargs.get("source_pk", None)
<<<<<<< HEAD
        try:
            source = Source.objects.get(pk=source_pk)
            source_uri = source.uri
        except Source.DoesNotExist:
            raise Http404
=======
        # if source_pk is None, it's a new transcription, so no Source query
        # TODO: once add transcription view is separated, this view should not be called without
        # source_pk, so we should redirect there if source_pk is none
        if source_pk is not None:
            try:
                source = Source.objects.get(pk=source_pk)
            except Source.DoesNotExist:
                raise Http404
>>>>>>> 1199088d

        context_data.update(
            {
                "annotation_config": {
                    # use local annotation server embedded in pgp application
                    "server_url": absolutize_url(reverse("annotations:list")),
                    # source uri for filtering, if we are editing an existing transcription
                    "source_uri": source.uri if source else "",
                    # use getattr to simplify test config; warn if not set?
                    "manifest_base_url": getattr(
                        settings, "ANNOTATION_MANIFEST_BASE_URL", ""
                    ),
                    "csrf_token": csrf_token(self.request),
                },
                "tiny_api_key": getattr(settings, "TINY_API_KEY", ""),
<<<<<<< HEAD
=======
                "source_label": source.all_authors if source else "",
>>>>>>> 1199088d
            }
        )
        return context_data


# --------------- Publish CSV to sync with old PGP site --------------------- #


def old_pgp_edition(editions):
    """output footnote and source information in a format similar to
    old pgp metadata editor/editions."""
    if editions:
        # label as translation if edition also supplies translation;
        # include url if any
        edition_list = [
            "%s%s%s"
            % (
                "and trans. " if Footnote.TRANSLATION in fn.doc_relation else "",
                fn.display().strip("."),
                " %s" % fn.url if fn.url else "",
            )
            for fn in editions
        ]
        # combine multiple editons as Ed. ...; also ed. ...
        return "".join(["Ed. ", "; also ed. ".join(edition_list), "."])

    return ""


def old_pgp_tabulate_data(queryset):
    """Takes a :class:`~geniza.corpus.models.Document` queryset and
    yields rows of data for serialization as csv in :meth:`pgp_metadata_for_old_site`"""
    # NOTE: This logic assumes that documents will always have a fragment
    for doc in queryset:
        primary_fragment = doc.textblock_set.first().fragment
        # combined shelfmark was included in the join column previously
        join_shelfmark = doc.shelfmark
        # library abbreviation; use collection abbreviation as fallback
        library = ""
        if primary_fragment.collection:
            library = (
                primary_fragment.collection.lib_abbrev
                or primary_fragment.collection.abbrev
            )

        yield [
            doc.id,  # pgpid
            library,  # library / collection
            primary_fragment.shelfmark,  # shelfmark
            primary_fragment.old_shelfmarks,  # shelfmark_alt
            doc.textblock_set.first().side,  # recto_verso
            doc.doctype,  # document type
            " ".join("#" + t.name for t in doc.tags.all()),  # tags
            join_shelfmark if " + " in join_shelfmark else "",  # join
            doc.description,  # description
            old_pgp_edition(doc.editions()),  # editor
            ";".join([str(i) for i in doc.old_pgpids]) if doc.old_pgpids else "",
        ]


def pgp_metadata_for_old_site(request):
    """Stream metadata in CSV format for index and display in the old PGP site."""

    # limit to documents with associated fragments, since the output
    # assumes a document has at least one frgment
    queryset = (
        Document.objects.filter(status=Document.PUBLIC, fragments__isnull=False)
        .order_by("id")
        .distinct()
        .select_related("doctype")
        .prefetch_related(
            "tags",
            "footnotes",
            # see corpus admin for notes on nested prefetch
            Prefetch(
                "textblock_set",
                queryset=TextBlock.objects.select_related(
                    "fragment", "fragment__collection"
                ),
            ),
        )
    )
    # return response
    return export_to_csv_response(
        "pgp_metadata.csv",
        [
            "pgpid",
            "library",
            "shelfmark",
            "shelfmark_alt",
            "recto_verso",
            "type",
            "tags",
            "joins",
            "description",
            "editor",
            "old_pgpids",
        ],
        old_pgp_tabulate_data(queryset),
    )


# --------------------------------------------------------------------------- #<|MERGE_RESOLUTION|>--- conflicted
+++ resolved
@@ -732,26 +732,21 @@
         """Pass annotation configuration and TinyMCE API key to page context"""
         context_data = super().get_context_data(**kwargs)
 
-        # get source uri if source_pk present in kwargs (i.e. editing an existing transcription),
-        # and the source exists
+        # get source if source_pk present in kwargs (i.e. editing an existing transcription)
         source = None
         source_pk = self.kwargs.get("source_pk", None)
-<<<<<<< HEAD
-        try:
-            source = Source.objects.get(pk=source_pk)
-            source_uri = source.uri
-        except Source.DoesNotExist:
-            raise Http404
-=======
-        # if source_pk is None, it's a new transcription, so no Source query
-        # TODO: once add transcription view is separated, this view should not be called without
-        # source_pk, so we should redirect there if source_pk is none
         if source_pk is not None:
             try:
                 source = Source.objects.get(pk=source_pk)
             except Source.DoesNotExist:
                 raise Http404
->>>>>>> 1199088d
+        else:
+            # if source_pk is None, redirect to add transcription view
+            return HttpResponseRedirect(
+                reverse(
+                    "corpus:document-add-transcription", args=[self.kwargs.get("pk")]
+                )
+            )
 
         context_data.update(
             {
@@ -767,10 +762,7 @@
                     "csrf_token": csrf_token(self.request),
                 },
                 "tiny_api_key": getattr(settings, "TINY_API_KEY", ""),
-<<<<<<< HEAD
-=======
                 "source_label": source.all_authors if source else "",
->>>>>>> 1199088d
             }
         )
         return context_data
