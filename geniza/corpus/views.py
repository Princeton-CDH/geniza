<<<<<<< HEAD
from django.views.generic import DetailView, ListView

# from django.views.generic.detail import DetailView
from django.views.generic.edit import FormMixin

from geniza.corpus.forms import DocumentSearchForm
from geniza.corpus.models import Document
from geniza.corpus.solr_queryset import DocumentSolrQuerySet


class DocumentSearchView(ListView, FormMixin):
    model = Document
    form_class = DocumentSearchForm
    context_object_name = "documents"
    template_name = "corpus/document_list.html"

    # map form sort to solr sort field
    solr_sort = {
        "relevance": "-score",
        #        'name': 'sort_name_isort'
    }

    def get_form_kwargs(self):
        kwargs = super().get_form_kwargs()
        # use GET instead of default POST/PUT for form data
        form_data = self.request.GET.copy()

        # always use relevance sort for keyword search;
        # otherwise use default (sort by name)
        if form_data.get("query", None):
            form_data["sort"] = "relevance"
        # else:
        # form_data['sort'] = self.initial['sort']

        # use initial values as defaults
        # for key, val in self.initial.items():
        # form_data.setdefault(key, val)

        kwargs["data"] = form_data
        return kwargs

    def get_queryset(self):
        documents = DocumentSolrQuerySet()
        form = self.get_form()
        # return empty queryset if not valid
        if not form.is_valid():
            documents = documents.none()

        # when form is valid, check for search term and filter queryset
        else:
            search_opts = form.cleaned_data

            if search_opts["query"]:
                documents = documents.keyword_search(search_opts["query"]).also(
                    "score"
                )  # include relevance score in results

            # sorting TODO
            # order based on solr name for search option
            # documents = documents.order_by(self.solr_sort[search_opts['sort'] ])

        # return 50 documents for now; pagination TODO
        return documents[:50]
=======
from django.db.models.query import Prefetch
from django.views.generic.detail import DetailView
from tabular_export.admin import export_to_csv_response

from geniza.corpus.models import Document, TextBlock
from geniza.corpus.admin import DocumentAdmin
from geniza.footnotes.models import Footnote
>>>>>>> f4b3623b


class DocumentDetailView(DetailView):
    """public display of a single :class:`~geniza.corpus.models.Document`"""

    model = Document

    context_object_name = "document"

    def get_queryset(self, *args, **kwargs):
        """Don't show document if it isn't public"""
        queryset = super().get_queryset(*args, **kwargs)
        return queryset.filter(status=Document.PUBLIC)


# --------------- Publish CSV to sync with old PGP site --------------------- #


def old_pgp_edition(editions):
    """output footnote and source information in a format similar to
    old pgp metadata editor/editions."""
    if editions:
        # label as translation if edition also supplies translation;
        # include url if any
        edition_list = [
            "%s%s%s"
            % (
                "and trans. " if Footnote.TRANSLATION in fn.doc_relation else "",
                fn.display().strip("."),
                " %s" % fn.url if fn.url else "",
            )
            for fn in editions
        ]
        # combine multiple editons as Ed. ...; also ed. ...
        return "".join(["Ed. ", "; also ed. ".join(edition_list), "."])

    return ""


def old_pgp_tabulate_data(queryset):
    """Takes a :class:`~geniza.corpus.models.Document` queryset and
    yields rows of data for serialization as csv in :method:`pgp_metadata_for_old_site`"""
    # NOTE: This logic assumes that documents will always have a fragment
    for doc in queryset:
        primary_fragment = doc.textblock_set.first().fragment
        # combined shelfmark was included in the join column previously
        join_shelfmark = doc.shelfmark
        # library abbreviation; use collection abbreviation as fallback
        library = ""
        if primary_fragment.collection:
            library = (
                primary_fragment.collection.lib_abbrev
                or primary_fragment.collection.abbrev
            )

        yield [
            doc.id,  # pgpid
            library,  # library / collection
            primary_fragment.shelfmark,  # shelfmark
            primary_fragment.old_shelfmarks,  # shelfmark_alt
            doc.textblock_set.first().get_side_display(),  # recto_verso
            doc.doctype,  # document type
            " ".join("#" + t.name for t in doc.tags.all()),  # tags
            join_shelfmark if " + " in join_shelfmark else "",  # join
            doc.description,  # description
            old_pgp_edition(doc.editions()),  # editor
        ]


def pgp_metadata_for_old_site(request):
    """Stream metadata in CSV format for index and display in the old PGP site."""

    # limit to documents with associated fragments, since the output
    # assumes a document has at least one frgment
    queryset = (
        Document.objects.filter(status=Document.PUBLIC, fragments__isnull=False)
        .order_by("id")
        .distinct()
        .select_related("doctype")
        .prefetch_related(
            "tags",
            "footnotes",
            # see corpus admin for notes on nested prefetch
            Prefetch(
                "textblock_set",
                queryset=TextBlock.objects.select_related(
                    "fragment", "fragment__collection"
                ),
            ),
        )
    )
    # return response
    return export_to_csv_response(
        DocumentAdmin.csv_filename(DocumentAdmin),
        [
            "pgpid",
            "library",
            "shelfmark",
            "shelfmark_alt",
            "recto_verso",
            "type",
            "tags",
            "joins",
            "description",
            "editor",
        ],
        old_pgp_tabulate_data(queryset),
    )


# --------------------------------------------------------------------------- #<|MERGE_RESOLUTION|>--- conflicted
+++ resolved
@@ -1,12 +1,15 @@
-<<<<<<< HEAD
+from django.db.models.query import Prefetch
 from django.views.generic import DetailView, ListView
+from django.views.generic.edit import FormMixin
+from tabular_export.admin import export_to_csv_response
 
-# from django.views.generic.detail import DetailView
-from django.views.generic.edit import FormMixin
+from geniza.corpus.models import Document, TextBlock
+from geniza.corpus.admin import DocumentAdmin
 
 from geniza.corpus.forms import DocumentSearchForm
 from geniza.corpus.models import Document
 from geniza.corpus.solr_queryset import DocumentSolrQuerySet
+from geniza.footnotes.models import Footnote
 
 
 class DocumentSearchView(ListView, FormMixin):
@@ -62,15 +65,6 @@
 
         # return 50 documents for now; pagination TODO
         return documents[:50]
-=======
-from django.db.models.query import Prefetch
-from django.views.generic.detail import DetailView
-from tabular_export.admin import export_to_csv_response
-
-from geniza.corpus.models import Document, TextBlock
-from geniza.corpus.admin import DocumentAdmin
-from geniza.footnotes.models import Footnote
->>>>>>> f4b3623b
 
 
 class DocumentDetailView(DetailView):
