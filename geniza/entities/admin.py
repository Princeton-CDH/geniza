--- conflicted
+++ resolved
@@ -5,12 +5,8 @@
 from django.contrib.contenttypes.admin import GenericTabularInline
 from django.contrib.contenttypes.forms import BaseGenericInlineFormSet
 from django.db.models.fields import CharField, TextField
-<<<<<<< HEAD
-from django.forms import ValidationError
-=======
-from django.forms import BaseInlineFormSet, ModelChoiceField
+from django.forms import ModelChoiceField, ValidationError
 from django.forms.models import ModelChoiceIterator
->>>>>>> 579a5294
 from django.forms.widgets import Textarea, TextInput
 from django.urls import reverse
 from django.utils.html import format_html
@@ -142,7 +138,6 @@
         return obj.document.description
 
 
-<<<<<<< HEAD
 class PersonDocumentInline(DocumentInline):
     """Related documents inline for the Person admin"""
 
@@ -177,7 +172,8 @@
     """Inline for places related to people"""
 
     model = PersonPlaceRelation
-=======
+
+
 class PersonPersonRelationTypeChoiceIterator(ModelChoiceIterator):
     """Override ModelChoiceIterator in order to group Person-Person
     relationship types by category"""
@@ -203,7 +199,6 @@
     override"""
 
     iterator = PersonPersonRelationTypeChoiceIterator
->>>>>>> 579a5294
 
 
 class PersonPersonInline(admin.TabularInline):
