from unittest.mock import Mock

import pytest
from django.contrib import admin
from django.test import RequestFactory
<<<<<<< HEAD
from django.urls import reverse
from pytest_django.asserts import assertContains, assertNotContains

from geniza.corpus.models import Document, LanguageScript
from geniza.entities.admin import (
    NameInlineFormSet,
    PersonAdmin,
    PersonDocumentInline,
    PersonPersonInline,
    PersonPlaceInline,
)
from geniza.entities.models import (
    Name,
    Person,
    PersonDocumentRelation,
    PersonPersonRelation,
    PersonPlaceRelation,
    Place,
=======

from geniza.corpus.models import Document
from geniza.entities.admin import (
    PersonAdmin,
    PersonDocumentInline,
    PersonPersonInline,
    PersonPersonRelationTypeChoiceField,
)
from geniza.entities.models import (
    Person,
    PersonDocumentRelation,
    PersonPersonRelation,
    PersonPersonRelationType,
>>>>>>> 579a5294
)


@pytest.mark.django_db
class TestPersonDocumentInline:
    def test_document_link(self):
        goitein = Person.objects.create()
        doc = Document.objects.create()
        relation = PersonDocumentRelation.objects.create(person=goitein, document=doc)
        inline = PersonDocumentInline(goitein, admin_site=admin.site)

        doc_link = inline.document_link(relation)

        assert str(doc.id) in doc_link
        assert str(doc) in doc_link

    def test_document_description(self):
        goitein = Person.objects.create()
        test_description = "A medieval poem"
        doc = Document.objects.create(description_en=test_description)
        relation = PersonDocumentRelation.objects.create(person=goitein, document=doc)
        inline = PersonDocumentInline(goitein, admin_site=admin.site)

        assert test_description == inline.document_description(relation)


@pytest.mark.django_db
class TestPersonPersonInline:
    def test_person_link(self):
        goitein = Person.objects.create()
        rustow = Person.objects.create()
        relation = PersonPersonRelation.objects.create(
            from_person=goitein, to_person=rustow
        )
        inline = PersonPersonInline(Person, admin_site=admin.site)
        # should link to to_person Person object
        person_link = inline.person_link(relation)
        assert str(rustow.id) in person_link
        assert str(rustow) in person_link

    def test_get_formset(self):
        # should set "type" field to PersonPersonRelationTypeChoiceField
        inline = PersonPersonInline(Person, admin_site=admin.site)
        formset = inline.get_formset(request=Mock())
        assert isinstance(
            formset.form.base_fields["type"], PersonPersonRelationTypeChoiceField
        )


@pytest.mark.django_db
class TestPersonPlaceInline:
    def test_place_link(self):
        goitein = Person.objects.create()
        place = Place.objects.create()
        relation = PersonPlaceRelation.objects.create(person=goitein, place=place)
        inline = PersonPlaceInline(Person, admin_site=admin.site)
        # should link to Place object
        place_link = inline.place_link(relation)
        assert str(place.id) in place_link
        assert str(place) in place_link


@pytest.mark.django_db
class TestPersonAdmin:
    def test_get_form(self):
        # should set own_pk property if obj exists
        goitein = Person.objects.create()
        person_admin = PersonAdmin(model=Person, admin_site=admin.site)
        mockrequest = Mock()
        person_admin.get_form(mockrequest, obj=goitein)
        assert person_admin.own_pk == goitein.pk

        # create new person, should be reset to None
        person_admin.get_form(mockrequest, obj=None)
        assert person_admin.own_pk == None

    def test_get_queryset(self):
        goitein = Person.objects.create()
        Person.objects.create()
        Person.objects.create()

        person_admin = PersonAdmin(model=Person, admin_site=admin.site)

        request_factory = RequestFactory()

        # simulate request for person list page
        request = request_factory.post("/admin/entities/person/")
        qs = person_admin.get_queryset(request)
        assert qs.count() == 3

        # simulate get_form setting own_pk
        person_admin.own_pk = goitein.pk

        # simulate autocomplete request
        request = request_factory.post("/admin/autocomplete/")
        qs = person_admin.get_queryset(request)
        # should exclude Person with pk=own_pk
        assert qs.count() == 2
        assert not qs.filter(pk=goitein.pk).exists()


@pytest.mark.django_db
<<<<<<< HEAD
class TestNameInlineFormSet:
    def test_clean(self, admin_client):
        english = LanguageScript.objects.create(language="English", script="Latin")
        # should raise validation error if zero primary names
        response = admin_client.post(
            reverse("admin:entities_person_add"),
            data={
                "entities-name-content_type-object_id-INITIAL_FORMS": ["0"],
                "entities-name-content_type-object_id-TOTAL_FORMS": ["2"],
                "entities-name-content_type-object_id-MAX_NUM_FORMS": ["1000"],
                "entities-name-content_type-object_id-0-name": "Marina Rustow",
                "entities-name-content_type-object_id-0-language": str(english.pk),
                "entities-name-content_type-object_id-0-transliteration_style": Name.NONE,
                "entities-name-content_type-object_id-1-name": "S.D. Goitein",
                "entities-name-content_type-object_id-1-language": str(english.pk),
                "entities-name-content_type-object_id-1-transliteration_style": Name.NONE,
            },
        )
        assertContains(response, NameInlineFormSet.DISPLAY_NAME_ERROR)

        # should raise validation error if two primary names
        response = admin_client.post(
            reverse("admin:entities_person_add"),
            data={
                "entities-name-content_type-object_id-INITIAL_FORMS": ["0"],
                "entities-name-content_type-object_id-TOTAL_FORMS": ["2"],
                "entities-name-content_type-object_id-MAX_NUM_FORMS": ["1000"],
                "entities-name-content_type-object_id-0-name": "Marina Rustow",
                "entities-name-content_type-object_id-0-primary": "on",
                "entities-name-content_type-object_id-0-language": str(english.pk),
                "entities-name-content_type-object_id-0-transliteration_style": Name.NONE,
                "entities-name-content_type-object_id-1-name": "S.D. Goitein",
                "entities-name-content_type-object_id-1-primary": "on",
                "entities-name-content_type-object_id-1-language": str(english.pk),
                "entities-name-content_type-object_id-1-transliteration_style": Name.NONE,
            },
        )
        assertContains(response, NameInlineFormSet.DISPLAY_NAME_ERROR)

        # should NOT raise validation error if exactly one primary name
        response = admin_client.post(
            reverse("admin:entities_person_add"),
            data={
                "entities-name-content_type-object_id-INITIAL_FORMS": ["0"],
                "entities-name-content_type-object_id-TOTAL_FORMS": ["2"],
                "entities-name-content_type-object_id-MAX_NUM_FORMS": ["1000"],
                "entities-name-content_type-object_id-0-name": "Marina Rustow",
                "entities-name-content_type-object_id-0-primary": "on",
                "entities-name-content_type-object_id-0-language": str(english.pk),
                "entities-name-content_type-object_id-0-transliteration_style": Name.NONE,
                "entities-name-content_type-object_id-1-name": "S.D. Goitein",
                "entities-name-content_type-object_id-1-language": str(english.pk),
                "entities-name-content_type-object_id-1-transliteration_style": Name.NONE,
            },
        )
        assertNotContains(response, NameInlineFormSet.DISPLAY_NAME_ERROR)
=======
class TestPersonPersonRelationTypeChoiceIterator:
    def test_iter(self):
        # create three types, one in one category and two in another
        type_a = PersonPersonRelationType.objects.create(
            category=PersonPersonRelationType.IMMEDIATE_FAMILY,
            name="Some family member",
        )
        type_b = PersonPersonRelationType.objects.create(
            category=PersonPersonRelationType.EXTENDED_FAMILY,
            name="Distant cousin",
        )
        type_c = PersonPersonRelationType.objects.create(
            category=PersonPersonRelationType.EXTENDED_FAMILY,
            name="Same category",
        )
        field = PersonPersonRelationTypeChoiceField(
            queryset=PersonPersonRelationType.objects.filter(
                pk__in=[type_a.pk, type_b.pk, type_c.pk],
            )
        )
        # field choice categories should use the full names, so grab those from model
        immediate_family = dict(PersonPersonRelationType.CATEGORY_CHOICES)[
            PersonPersonRelationType.IMMEDIATE_FAMILY
        ]
        extended_family = dict(PersonPersonRelationType.CATEGORY_CHOICES)[
            PersonPersonRelationType.EXTENDED_FAMILY
        ]
        # convert tuple to dict to make this easier to traverse
        choices = dict(field.choices)
        # choices should be grouped into their correct categories, as lists
        assert len(choices[immediate_family]) == 1
        assert len(choices[extended_family]) == 2
        assert (type_a.pk, type_a.name) in choices[immediate_family]
        assert (type_a.pk, type_a.name) not in choices[extended_family]
>>>>>>> 579a5294
<|MERGE_RESOLUTION|>--- conflicted
+++ resolved
@@ -3,7 +3,6 @@
 import pytest
 from django.contrib import admin
 from django.test import RequestFactory
-<<<<<<< HEAD
 from django.urls import reverse
 from pytest_django.asserts import assertContains, assertNotContains
 
@@ -13,6 +12,7 @@
     PersonAdmin,
     PersonDocumentInline,
     PersonPersonInline,
+    PersonPersonRelationTypeChoiceField,
     PersonPlaceInline,
 )
 from geniza.entities.models import (
@@ -20,23 +20,9 @@
     Person,
     PersonDocumentRelation,
     PersonPersonRelation,
+    PersonPersonRelationType,
     PersonPlaceRelation,
     Place,
-=======
-
-from geniza.corpus.models import Document
-from geniza.entities.admin import (
-    PersonAdmin,
-    PersonDocumentInline,
-    PersonPersonInline,
-    PersonPersonRelationTypeChoiceField,
-)
-from geniza.entities.models import (
-    Person,
-    PersonDocumentRelation,
-    PersonPersonRelation,
-    PersonPersonRelationType,
->>>>>>> 579a5294
 )
 
 
@@ -139,7 +125,6 @@
 
 
 @pytest.mark.django_db
-<<<<<<< HEAD
 class TestNameInlineFormSet:
     def test_clean(self, admin_client):
         english = LanguageScript.objects.create(language="English", script="Latin")
@@ -196,7 +181,9 @@
             },
         )
         assertNotContains(response, NameInlineFormSet.DISPLAY_NAME_ERROR)
-=======
+
+
+@pytest.mark.django_db
 class TestPersonPersonRelationTypeChoiceIterator:
     def test_iter(self):
         # create three types, one in one category and two in another
@@ -230,5 +217,4 @@
         assert len(choices[immediate_family]) == 1
         assert len(choices[extended_family]) == 2
         assert (type_a.pk, type_a.name) in choices[immediate_family]
-        assert (type_a.pk, type_a.name) not in choices[extended_family]
->>>>>>> 579a5294
+        assert (type_a.pk, type_a.name) not in choices[extended_family]