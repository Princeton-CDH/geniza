from unittest.mock import Mock, patch

import pytest
from django.contrib import admin
from django.http import HttpResponseRedirect
from django.test import RequestFactory
from django.urls import reverse
from pytest_django.asserts import assertContains, assertNotContains

from geniza.corpus.models import Document, LanguageScript
from geniza.entities.admin import (
    EventDocumentInline,
    NameInlineFormSet,
    PersonAdmin,
    PersonDocumentInline,
    PersonPersonInline,
    PersonPersonRelationTypeChoiceField,
    PersonPersonReverseInline,
<<<<<<< HEAD
=======
    PersonPlaceInline,
    PlaceAdmin,
>>>>>>> 2620f83e
)
from geniza.entities.models import (
    Name,
    Person,
    PersonDocumentRelation,
    PersonPersonRelation,
    PersonPersonRelationType,
)


@pytest.mark.django_db
class TestPersonDocumentInline:
    def test_document_description(self):
        goitein = Person.objects.create()
        test_description = "A medieval poem"
        doc = Document.objects.create(description_en=test_description)
        relation = PersonDocumentRelation.objects.create(person=goitein, document=doc)
        inline = PersonDocumentInline(goitein, admin_site=admin.site)

        assert test_description == inline.document_description(relation)


@pytest.mark.django_db
class TestPersonPersonInline:
    def test_get_formset(self):
        # should set "type" field to PersonPersonRelationTypeChoiceField
        inline = PersonPersonInline(Person, admin_site=admin.site)
        formset = inline.get_formset(request=Mock())
        assert isinstance(
            formset.form.base_fields["type"], PersonPersonRelationTypeChoiceField
        )


@pytest.mark.django_db
class TestPersonPersonReverseInline:
    def test_relation(self):
        # should show converse relationship type when available
        (parent, _) = PersonPersonRelationType.objects.get_or_create(
            name="Parent",
            converse_name="Child",
            category=PersonPersonRelationType.IMMEDIATE_FAMILY,
        )
        ayala_gordon = Person.objects.create()
        sd_goitein = Person.objects.create()
        goitein_ayala = PersonPersonRelation.objects.create(
            from_person=ayala_gordon,
            to_person=sd_goitein,
            type=parent,
        )
        reverse_inline = PersonPersonReverseInline(Person, admin_site=admin.site)
        assert reverse_inline.relation(goitein_ayala) == "Child"

        # otherwise should just show relationship type
        (sibilng, _) = PersonPersonRelationType.objects.get_or_create(
            name="Sibling",
            category=PersonPersonRelationType.IMMEDIATE_FAMILY,
        )
        elon_goitein = Person.objects.create()
        goitein_siblings = PersonPersonRelation.objects.create(
            from_person=ayala_gordon,
            to_person=elon_goitein,
            type=sibilng,
        )
        assert reverse_inline.relation(goitein_siblings) == "Sibling"


@pytest.mark.django_db
class TestPersonAdmin:
    def test_get_form(self):
        # should set own_pk property if obj exists
        goitein = Person.objects.create()
        person_admin = PersonAdmin(model=Person, admin_site=admin.site)
        mockrequest = Mock()
        person_admin.get_form(mockrequest, obj=goitein)
        assert person_admin.own_pk == goitein.pk

        # create new person, should be reset to None
        person_admin.get_form(mockrequest, obj=None)
        assert person_admin.own_pk == None

    def test_get_queryset(self):
        goitein = Person.objects.create()
        Person.objects.create()
        Person.objects.create()

        person_admin = PersonAdmin(model=Person, admin_site=admin.site)

        request_factory = RequestFactory()

        # simulate request for person list page
        request = request_factory.get("/admin/entities/person/")
        qs = person_admin.get_queryset(request)
        assert qs.count() == 3

        # simulate get_form setting own_pk
        person_admin.own_pk = goitein.pk

        # simulate person-person autocomplete request
        request = request_factory.get(
            "/admin/autocomplete/",
            {
                "app_label": "entities",
                "model_name": "personpersonrelation",
                "field_name": "to_person",
            },
        )
        qs = person_admin.get_queryset(request)
        # should exclude Person with pk=own_pk
        assert qs.count() == 2
        assert not qs.filter(pk=goitein.pk).exists()

        # simulate person-document autocomplete request
        request = request_factory.get(
            "/admin/autocomplete/",
            {
                "app_label": "entities",
                "model_name": "persondocumentrelation",
                "field_name": "person",
            },
        )
        qs = person_admin.get_queryset(request)
        assert qs.count() == 3

    def test_merge_people(self):
        mockrequest = Mock()
        test_ids = ["50344", "33003", "10100"]
        mockrequest.POST.getlist.return_value = test_ids
        resp = PersonAdmin(Person, Mock()).merge_people(mockrequest, Mock())
        assert isinstance(resp, HttpResponseRedirect)
        assert resp.status_code == 303
        assert resp["location"].startswith(reverse("admin:person-merge"))
        assert resp["location"].endswith("?ids=%s" % ",".join(test_ids))

        test_ids = ["50344"]
        mockrequest.POST.getlist.return_value = test_ids
        resp = PersonAdmin(Person, Mock()).merge_people(mockrequest, Mock())
        assert isinstance(resp, HttpResponseRedirect)
        assert resp.status_code == 302
        assert resp["location"] == reverse("admin:entities_person_changelist")

    def test_save_related(self):
        # if a person does not have a slug, the form should generate one after related_save
        # (i.e. the Name association has been saved)
        person = Person.objects.create()
        Name.objects.create(name="Goitein", content_object=person)
        assert not person.slug
        # mock all arguments to admin method; form.instance should be our person
        mockform = Mock()
        mockform.instance = person
        with patch.object(admin.ModelAdmin, "save_related"):
            PersonAdmin(Person, Mock()).save_related(Mock(), mockform, Mock(), Mock())
        assert person.slug


@pytest.mark.django_db
class TestNameInlineFormSet:
    def test_clean(self, admin_client):
        english = LanguageScript.objects.create(language="English", script="Latin")
        # should raise validation error if zero primary names
        response = admin_client.post(
            reverse("admin:entities_person_add"),
            data={
                "entities-name-content_type-object_id-INITIAL_FORMS": ["0"],
                "entities-name-content_type-object_id-TOTAL_FORMS": ["2"],
                "entities-name-content_type-object_id-MAX_NUM_FORMS": ["1000"],
                "entities-name-content_type-object_id-0-name": "Marina Rustow",
                "entities-name-content_type-object_id-0-language": str(english.pk),
                "entities-name-content_type-object_id-0-transliteration_style": Name.NONE,
                "entities-name-content_type-object_id-1-name": "S.D. Goitein",
                "entities-name-content_type-object_id-1-language": str(english.pk),
                "entities-name-content_type-object_id-1-transliteration_style": Name.NONE,
            },
        )
        assertContains(response, NameInlineFormSet.DISPLAY_NAME_ERROR)

        # should raise validation error if two primary names
        response = admin_client.post(
            reverse("admin:entities_person_add"),
            data={
                "entities-name-content_type-object_id-INITIAL_FORMS": ["0"],
                "entities-name-content_type-object_id-TOTAL_FORMS": ["2"],
                "entities-name-content_type-object_id-MAX_NUM_FORMS": ["1000"],
                "entities-name-content_type-object_id-0-name": "Marina Rustow",
                "entities-name-content_type-object_id-0-primary": "on",
                "entities-name-content_type-object_id-0-language": str(english.pk),
                "entities-name-content_type-object_id-0-transliteration_style": Name.NONE,
                "entities-name-content_type-object_id-1-name": "S.D. Goitein",
                "entities-name-content_type-object_id-1-primary": "on",
                "entities-name-content_type-object_id-1-language": str(english.pk),
                "entities-name-content_type-object_id-1-transliteration_style": Name.NONE,
            },
        )
        assertContains(response, NameInlineFormSet.DISPLAY_NAME_ERROR)

        # should NOT raise validation error if exactly one primary name
        response = admin_client.post(
            reverse("admin:entities_person_add"),
            data={
                "entities-name-content_type-object_id-INITIAL_FORMS": ["0"],
                "entities-name-content_type-object_id-TOTAL_FORMS": ["2"],
                "entities-name-content_type-object_id-MAX_NUM_FORMS": ["1000"],
                "entities-name-content_type-object_id-0-name": "Marina Rustow",
                "entities-name-content_type-object_id-0-primary": "on",
                "entities-name-content_type-object_id-0-language": str(english.pk),
                "entities-name-content_type-object_id-0-transliteration_style": Name.NONE,
                "entities-name-content_type-object_id-1-name": "S.D. Goitein",
                "entities-name-content_type-object_id-1-language": str(english.pk),
                "entities-name-content_type-object_id-1-transliteration_style": Name.NONE,
            },
        )
        assertNotContains(response, NameInlineFormSet.DISPLAY_NAME_ERROR)


@pytest.mark.django_db
class TestPersonPersonRelationTypeChoiceIterator:
    def test_iter(self):
        # create three types, one in one category and two in another
        type_a = PersonPersonRelationType.objects.create(
            category=PersonPersonRelationType.IMMEDIATE_FAMILY,
            name="Some family member",
        )
        type_b = PersonPersonRelationType.objects.create(
            category=PersonPersonRelationType.EXTENDED_FAMILY,
            name="Distant cousin",
        )
        type_c = PersonPersonRelationType.objects.create(
            category=PersonPersonRelationType.EXTENDED_FAMILY,
            name="Same category",
        )
        field = PersonPersonRelationTypeChoiceField(
            queryset=PersonPersonRelationType.objects.filter(
                pk__in=[type_a.pk, type_b.pk, type_c.pk],
            )
        )
        # field choice categories should use the full names, so grab those from model
        immediate_family = dict(PersonPersonRelationType.CATEGORY_CHOICES)[
            PersonPersonRelationType.IMMEDIATE_FAMILY
        ]
        extended_family = dict(PersonPersonRelationType.CATEGORY_CHOICES)[
            PersonPersonRelationType.EXTENDED_FAMILY
        ]
        # convert tuple to dict to make this easier to traverse
        choices = dict(field.choices)
        # choices should be grouped into their correct categories, as lists
        assert len(choices[immediate_family]) == 1
        assert len(choices[extended_family]) == 2
        assert (type_a.pk, type_a.name) in choices[immediate_family]
        assert (type_a.pk, type_a.name) not in choices[extended_family]


class TestPersonEventInline:
    def test_get_formset(self, admin_client):
        # there should be no link to a popup to add an event from the Person admin
        url = reverse("admin:entities_person_add")
        response = admin_client.get(url)
        content = str(response.content)
        # NOTE: confirmed the following assertion fails when get_formset not overridden
        assert "Add another event" not in content


class TestPlaceEventInline:
    def test_get_formset(self, admin_client):
        # there should be no link to a popup to add an event from the Person admin
        url = reverse("admin:entities_place_add")
        response = admin_client.get(url)
        content = str(response.content)
        # NOTE: confirmed the following assertion fails when get_formset not overridden
        assert "Add another event" not in content


class TestEventDocumentInline:
    def test_get_min_num(self, admin_client, document):
        # it should be required to add at least one document from the Event admin
        response = admin_client.get(reverse("admin:entities_event_add"))
        content = str(response.content)
        assert 'name="documenteventrelation_set-MIN_NUM_FORMS" value="1"' in content

        # however, when accessed via popup from the Document admin, this requirement
        # should be removed
        response = admin_client.get(
            reverse("admin:entities_event_add"), {"_popup": "1"}
        )
        content = str(response.content)
        assert 'name="documenteventrelation_set-MIN_NUM_FORMS" value="0"' in content


@pytest.mark.django_db
class TestPlaceAdmin:
    def test_get_queryset(self):
        # create a place
        place = Place.objects.create()
        Name.objects.create(name="Fusṭāṭ", content_object=place, primary=True)
        place_admin = PlaceAdmin(Place, admin_site=admin.site)

        # queryset should include name_unaccented field without diacritics
        qs = place_admin.get_queryset(Mock())
        assert qs.filter(name_unaccented__icontains="fustat").exists()<|MERGE_RESOLUTION|>--- conflicted
+++ resolved
@@ -9,18 +9,13 @@
 
 from geniza.corpus.models import Document, LanguageScript
 from geniza.entities.admin import (
-    EventDocumentInline,
     NameInlineFormSet,
     PersonAdmin,
     PersonDocumentInline,
     PersonPersonInline,
     PersonPersonRelationTypeChoiceField,
     PersonPersonReverseInline,
-<<<<<<< HEAD
-=======
-    PersonPlaceInline,
     PlaceAdmin,
->>>>>>> 2620f83e
 )
 from geniza.entities.models import (
     Name,
@@ -28,6 +23,7 @@
     PersonDocumentRelation,
     PersonPersonRelation,
     PersonPersonRelationType,
+    Place,
 )
 
 
