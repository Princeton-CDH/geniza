from unittest.mock import Mock, patch

import pytest
from django.utils.translation import activate, get_language

from geniza.corpus.forms import FacetChoiceField
<<<<<<< HEAD
from geniza.entities.forms import (
    PersonChoiceField,
    PersonListForm,
    PersonMergeForm,
    PlaceListForm,
)
from geniza.entities.models import Name, Person
=======
from geniza.entities.forms import PersonChoiceField, PersonListForm, PersonMergeForm
from geniza.entities.models import Name, Person, PersonRole
>>>>>>> fbd984cb


class TestPersonChoiceField:
    @pytest.mark.django_db
    def test_label_from_instance(self):
        # adapted from TestDocumentChoiceField
        choicefield = PersonChoiceField(Mock())

        # Should not error on a person with the most minimal information
        minimal = Person.objects.create()
        label = choicefield.label_from_instance(minimal)
        assert str(minimal.id) in label

        # Check that the attributes of a person are in label
        person = Person.objects.create()
        Name.objects.create(name="S.D. Goitein", content_object=person, primary=True)
        label = choicefield.label_from_instance(person)
        assert "S.D. Goitein" in label


class TestPersonMergeForm:
    @pytest.mark.django_db
    def test_init(self):
        # adapted from TestDocumentMergeForm

        # no error if person ids not specified
        PersonMergeForm()

        # create test person records
        Person.objects.bulk_create([Person(), Person(), Person(), Person()])
        # initialize with ids for all but the last
        people = Person.objects.all().order_by("pk")
        pids = list(people.values_list("id", flat=True))
        mergeform = PersonMergeForm(person_ids=pids[:-1])
        # total should have all but one person
        assert mergeform.fields["primary_person"].queryset.count() == people.count() - 1
        # last person should not be an available choice
        assert people.last() not in mergeform.fields["primary_person"].queryset


@pytest.mark.django_db
class TestPersonListForm:
    def test_set_choices_from_facets(self, person, person_diacritic):
        form = PersonListForm()
        with patch.object(FacetChoiceField, "populate_from_facets"):
            facets = {
                "gender": {"Male": 1, "Female": 2},
            }
            # should set labels and counts
            form.set_choices_from_facets(facets)
            form.fields["gender"].populate_from_facets.assert_called_with(
                {
                    "Female": ("Female", 2),
                    "Male": ("Male", 1),
                }
            )
            # should get translated labels
            facets = {
                "role": {person.role.name_en: 1},
            }
            form.set_choices_from_facets(facets)
            form.fields["social_role"].populate_from_facets.assert_called_with(
                {person.role.name_en: (person.role, 1)}
            )

    def test_get_translated_label(self):
        form = PersonListForm()
        # invalidate cached property (it is computed in other tests in the suite)
        if "objects_by_label" in PersonRole.__dict__:
            # __dict__["objects_by_label"] returns a classmethod
            # __func__ returns a property
            # fget returns the actual cached function
            PersonRole.__dict__["objects_by_label"].__func__.fget.cache_clear()

        # set lang to hebrew
        current_lang = get_language()
        activate("he")
        # PersonRole should be able to find the translated label
        pr = PersonRole.objects.create(
            name_en="Author", display_label_en="Author", display_label_he="מְחַבֵּר"
        )
        assert str(pr) == "מְחַבֵּר"
        assert str(form.get_translated_label("role", "Author")) == "מְחַבֵּר"
        # Gender should be able to find the translated label
        with patch("geniza.entities.models.Person") as mock_person:
            mock_person.GENDER_CHOICES = {"M": "test"}
            form.get_translated_label("gender", "Male") == "test"
        # Any other field not present in db mapping should return label as-is
        assert form.get_translated_label("no_field", "Test") == "Test"

        # set lang back for remaining tests
        activate(current_lang)

    def test_filters_active(self):
        # should correctly ascertain if filters are active
        form = PersonListForm({"gender": None})
        assert form.filters_active() == False
        form = PersonListForm({"gender": [Person.FEMALE]})
        assert form.filters_active() == True
        # sort SHOULD count as a filter (required for accurate facet counts after sorting)
        form = PersonListForm({"sort": "role"})
        assert form.filters_active() == True

    def test_get_sort_label(self):
        form = PersonListForm({})
        assert form.get_sort_label() is None

        form = PersonListForm({"sort": "role"})
        assert form.get_sort_label() == dict(PersonListForm.SORT_CHOICES)["role"]


@pytest.mark.django_db
class TestPlaceListForm:
    def test_get_sort_label(self):
        form = PlaceListForm({})
        assert form.get_sort_label() is None

        form = PlaceListForm({"sort": "name"})
        assert form.get_sort_label() == dict(PlaceListForm.SORT_CHOICES)["name"]<|MERGE_RESOLUTION|>--- conflicted
+++ resolved
@@ -4,18 +4,13 @@
 from django.utils.translation import activate, get_language
 
 from geniza.corpus.forms import FacetChoiceField
-<<<<<<< HEAD
 from geniza.entities.forms import (
     PersonChoiceField,
     PersonListForm,
     PersonMergeForm,
     PlaceListForm,
 )
-from geniza.entities.models import Name, Person
-=======
-from geniza.entities.forms import PersonChoiceField, PersonListForm, PersonMergeForm
 from geniza.entities.models import Name, Person, PersonRole
->>>>>>> fbd984cb
 
 
 class TestPersonChoiceField:
