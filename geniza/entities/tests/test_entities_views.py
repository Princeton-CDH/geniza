--- conflicted
+++ resolved
@@ -405,7 +405,6 @@
             # should call set_choices_from_facets on form
             mock_setchoices.assert_called_once()
 
-<<<<<<< HEAD
     def test_get_form_kwargs(self, client):
         # should use initial values if not set
         response = client.get(reverse("entities:person-list"))
@@ -417,7 +416,7 @@
         sort_role = "role"
         response = client.get(reverse("entities:person-list"), {"sort": sort_role})
         assert response.context["form"].cleaned_data["sort"] == sort_role
-=======
+
 
 @pytest.mark.django_db
 class TestPersonDetailMixin:
@@ -437,5 +436,4 @@
 
         response = client.get(reverse("entities:person", args=(old_slug,)))
         assert response.status_code == 301
-        assert response.url == person.get_absolute_url()
->>>>>>> 96c313a2
+        assert response.url == person.get_absolute_url()