--- conflicted
+++ resolved
@@ -6,27 +6,18 @@
 from django.urls import resolve, reverse
 from django.utils.text import Truncator
 
-<<<<<<< HEAD
 from geniza.corpus.dates import Calendar
 from geniza.corpus.models import Dating, Document, DocumentType, TextBlock
-=======
-from geniza.corpus.models import Document
 from geniza.entities.forms import PersonListForm
->>>>>>> 42a88000
 from geniza.entities.models import (
     Name,
     Person,
     PersonDocumentRelation,
     PersonDocumentRelationType,
-<<<<<<< HEAD
-=======
-    PersonRole,
->>>>>>> 42a88000
     Place,
 )
 from geniza.entities.views import (
     PersonAutocompleteView,
-    PersonDetailView,
     PersonListView,
     PersonMerge,
     PlaceAutocompleteView,
@@ -229,140 +220,6 @@
 
 
 @pytest.mark.django_db
-<<<<<<< HEAD
-class TestPersonDocumentsView:
-    def test_page_title(self, client, document):
-        # should use primary name in page title
-        person = Person.objects.create(has_page=True)
-        name1 = Name.objects.create(
-            name="Mūsā b. Yaḥyā al-Majjānī", content_object=person, primary=True
-        )
-        Name.objects.create(name="Abū 'Imrān", content_object=person, primary=False)
-        person.generate_slug()
-        person.save()
-        person.documents.add(document)
-        response = client.get(reverse("entities:person-documents", args=(person.slug,)))
-        assert response.context["page_title"] == f"Related documents for {str(name1)}"
-
-    def test_page_description(self, client, document, join):
-        # should correctly count the number of related documents
-        person = Person.objects.create(has_page=True)
-        Name.objects.create(name="Goitein", content_object=person, primary=True)
-        person.generate_slug()
-        person.save()
-        person.documents.add(document)
-        response = client.get(reverse("entities:person-documents", args=(person.slug,)))
-        assert "1 related document" in response.context["page_description"]
-        person.documents.add(join)
-        response = client.get(reverse("entities:person-documents", args=(person.slug,)))
-        assert "2 related documents" in response.context["page_description"]
-
-    def test_get_related(self, client, document, multifragment):
-        # attach a person to two documents
-        person = Person.objects.create(has_page=True)
-        Name.objects.create(name="Goitein", content_object=person, primary=True)
-        person.generate_slug()
-        person.save()
-        # first document is a Legal document, with relation Author
-        author = PersonDocumentRelationType.objects.get_or_create(name_en="Author")[0]
-        legal_doc_relation = PersonDocumentRelation.objects.create(
-            document=document, person=person, type=author
-        )
-
-        # second document is a State document, with relation Recipient
-        state_doc = Document.objects.create(
-            doctype=DocumentType.objects.get_or_create(name_en="State")[0]
-        )
-        TextBlock.objects.create(document=state_doc, fragment=multifragment)
-        state_doc_relation = PersonDocumentRelation.objects.create(
-            person=person,
-            document=state_doc,
-            type=PersonDocumentRelationType.objects.get_or_create(name_en="Recipient")[
-                0
-            ],
-        )
-
-        # get_related should return an iterable with both relationships
-        response = client.get(reverse("entities:person-documents", args=(person.slug,)))
-        related_docs_qs = response.context.get("related_documents")
-        assert legal_doc_relation in related_docs_qs
-        assert state_doc_relation in related_docs_qs
-
-        # by default, should sort alphabetically by shelfmark, ascending
-        assert response.context.get("sort") == "shelfmark_asc"
-        # legal doc shelfmark starts with CUL, state doc shelfmark starts with T-S
-        assert related_docs_qs.first().pk == legal_doc_relation.pk
-
-        # sort alphabetically by shelfmark, descending
-        response = client.get(
-            reverse("entities:person-documents", args=(person.slug,)),
-            {"sort": "shelfmark_desc"},
-        )
-        related_docs_qs = response.context.get("related_documents")
-        assert related_docs_qs.first().pk == state_doc_relation.pk
-
-        # sort alphabetically by doctype, ascending (Legal, then State)
-        response = client.get(
-            reverse("entities:person-documents", args=(person.slug,)),
-            {"sort": "doctype_asc"},
-        )
-        related_docs_qs = response.context.get("related_documents")
-        assert related_docs_qs.first().pk == legal_doc_relation.pk
-
-        # sort alphabetically by relation, ascending (Author, then Recipient)
-        response = client.get(
-            reverse("entities:person-documents", args=(person.slug,)),
-            {"sort": "relation_asc"},
-        )
-        related_docs_qs = response.context.get("related_documents")
-        assert related_docs_qs.first().pk == legal_doc_relation.pk
-
-        # add some on-document and inferred dates to the documents
-        document.doc_date_original = "5 Elul 5567"
-        document.doc_date_calendar = Calendar.ANNO_MUNDI
-        document.doc_date_standard = "1807-09-08"
-        document.save()
-        Dating.objects.create(
-            document=state_doc,
-            display_date="1800 CE",
-            standard_date="1800",
-            rationale=Dating.PALEOGRAPHY,
-            notes="a note",
-        )
-        undated_doc = Document.objects.create()
-        undated_doc_relation = PersonDocumentRelation.objects.create(
-            document=undated_doc, person=person, type=author
-        )
-
-        # sort by date ascending
-        response = client.get(
-            reverse("entities:person-documents", args=(person.slug,)),
-            {"sort": "date_asc"},
-        )
-        related_docs_qs = response.context.get("related_documents")
-        # date sort returns a list due to additional calculations needed
-        assert related_docs_qs[0].pk == state_doc_relation.pk
-        # undated should be sorted last
-        assert related_docs_qs[-1].pk == undated_doc_relation.pk
-        # sort by date descending
-        response = client.get(
-            reverse("entities:person-documents", args=(person.slug,)),
-            {"sort": "date_desc"},
-        )
-        related_docs_qs = response.context.get("related_documents")
-        assert related_docs_qs[0].pk == legal_doc_relation.pk
-        # undated should still be sorted last
-        assert related_docs_qs[-1].pk == undated_doc_relation.pk
-
-    def test_get_context_data(self, client):
-        # should 404 when no documents related to person
-        person = Person.objects.create(has_page=True)
-        Name.objects.create(name="test", content_object=person, primary=True)
-        person.generate_slug()
-        person.save()
-        response = client.get(reverse("entities:person-documents", args=(person.slug,)))
-        assert response.status_code == 404
-=======
 class TestPersonListView:
     def test_get_queryset__order(self, person, person_diacritic, person_multiname):
         personlist_view = PersonListView()
@@ -559,7 +416,6 @@
         sort_role = "role"
         response = client.get(reverse("entities:person-list"), {"sort": sort_role})
         assert response.context["form"].cleaned_data["sort"] == sort_role
->>>>>>> 42a88000
 
 
 @pytest.mark.django_db
@@ -615,4 +471,139 @@
         # context should include "page_type": "place"
         assert response.context["page_type"] == "place"
         # context should include the maptiler token if one exists in settings
-        assert response.context["maptiler_token"] == "example"+        assert response.context["maptiler_token"] == "example"
+
+
+@pytest.mark.django_db
+class TestPersonDocumentsView:
+    def test_page_title(self, client, document):
+        # should use primary name in page title
+        person = Person.objects.create(has_page=True)
+        name1 = Name.objects.create(
+            name="Mūsā b. Yaḥyā al-Majjānī", content_object=person, primary=True
+        )
+        Name.objects.create(name="Abū 'Imrān", content_object=person, primary=False)
+        person.generate_slug()
+        person.save()
+        person.documents.add(document)
+        response = client.get(reverse("entities:person-documents", args=(person.slug,)))
+        assert response.context["page_title"] == f"Related documents for {str(name1)}"
+
+    def test_page_description(self, client, document, join):
+        # should correctly count the number of related documents
+        person = Person.objects.create(has_page=True)
+        Name.objects.create(name="Goitein", content_object=person, primary=True)
+        person.generate_slug()
+        person.save()
+        person.documents.add(document)
+        response = client.get(reverse("entities:person-documents", args=(person.slug,)))
+        assert "1 related document" in response.context["page_description"]
+        person.documents.add(join)
+        response = client.get(reverse("entities:person-documents", args=(person.slug,)))
+        assert "2 related documents" in response.context["page_description"]
+
+    def test_get_related(self, client, document, multifragment):
+        # attach a person to two documents
+        person = Person.objects.create(has_page=True)
+        Name.objects.create(name="Goitein", content_object=person, primary=True)
+        person.generate_slug()
+        person.save()
+        # first document is a Legal document, with relation Author
+        author = PersonDocumentRelationType.objects.get_or_create(name_en="Author")[0]
+        legal_doc_relation = PersonDocumentRelation.objects.create(
+            document=document, person=person, type=author
+        )
+
+        # second document is a State document, with relation Recipient
+        state_doc = Document.objects.create(
+            doctype=DocumentType.objects.get_or_create(name_en="State")[0]
+        )
+        TextBlock.objects.create(document=state_doc, fragment=multifragment)
+        state_doc_relation = PersonDocumentRelation.objects.create(
+            person=person,
+            document=state_doc,
+            type=PersonDocumentRelationType.objects.get_or_create(name_en="Recipient")[
+                0
+            ],
+        )
+
+        # get_related should return an iterable with both relationships
+        response = client.get(reverse("entities:person-documents", args=(person.slug,)))
+        related_docs_qs = response.context.get("related_documents")
+        assert legal_doc_relation in related_docs_qs
+        assert state_doc_relation in related_docs_qs
+
+        # by default, should sort alphabetically by shelfmark, ascending
+        assert response.context.get("sort") == "shelfmark_asc"
+        # legal doc shelfmark starts with CUL, state doc shelfmark starts with T-S
+        assert related_docs_qs.first().pk == legal_doc_relation.pk
+
+        # sort alphabetically by shelfmark, descending
+        response = client.get(
+            reverse("entities:person-documents", args=(person.slug,)),
+            {"sort": "shelfmark_desc"},
+        )
+        related_docs_qs = response.context.get("related_documents")
+        assert related_docs_qs.first().pk == state_doc_relation.pk
+
+        # sort alphabetically by doctype, ascending (Legal, then State)
+        response = client.get(
+            reverse("entities:person-documents", args=(person.slug,)),
+            {"sort": "doctype_asc"},
+        )
+        related_docs_qs = response.context.get("related_documents")
+        assert related_docs_qs.first().pk == legal_doc_relation.pk
+
+        # sort alphabetically by relation, ascending (Author, then Recipient)
+        response = client.get(
+            reverse("entities:person-documents", args=(person.slug,)),
+            {"sort": "relation_asc"},
+        )
+        related_docs_qs = response.context.get("related_documents")
+        assert related_docs_qs.first().pk == legal_doc_relation.pk
+
+        # add some on-document and inferred dates to the documents
+        document.doc_date_original = "5 Elul 5567"
+        document.doc_date_calendar = Calendar.ANNO_MUNDI
+        document.doc_date_standard = "1807-09-08"
+        document.save()
+        Dating.objects.create(
+            document=state_doc,
+            display_date="1800 CE",
+            standard_date="1800",
+            rationale=Dating.PALEOGRAPHY,
+            notes="a note",
+        )
+        undated_doc = Document.objects.create()
+        undated_doc_relation = PersonDocumentRelation.objects.create(
+            document=undated_doc, person=person, type=author
+        )
+
+        # sort by date ascending
+        response = client.get(
+            reverse("entities:person-documents", args=(person.slug,)),
+            {"sort": "date_asc"},
+        )
+        related_docs_qs = response.context.get("related_documents")
+        # date sort returns a list due to additional calculations needed
+        assert related_docs_qs[0].pk == state_doc_relation.pk
+        # undated should be sorted last
+        assert related_docs_qs[-1].pk == undated_doc_relation.pk
+        # sort by date descending
+        response = client.get(
+            reverse("entities:person-documents", args=(person.slug,)),
+            {"sort": "date_desc"},
+        )
+        related_docs_qs = response.context.get("related_documents")
+        assert related_docs_qs[0].pk == legal_doc_relation.pk
+        # undated should still be sorted last
+        assert related_docs_qs[-1].pk == undated_doc_relation.pk
+
+    def test_get_context_data(self, client):
+        # should 404 when no documents related to person
+        person = Person.objects.create(has_page=True)
+        Name.objects.create(name="test", content_object=person, primary=True)
+        person.generate_slug()
+        person.save()
+        response = client.get(reverse("entities:person-documents", args=(person.slug,)))
+        assert response.status_code == 404