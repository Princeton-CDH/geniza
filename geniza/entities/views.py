from ast import literal_eval

from dal import autocomplete
from django.conf import settings
from django.contrib import messages
from django.contrib.auth.mixins import PermissionRequiredMixin
from django.contrib.postgres.aggregates import ArrayAgg
from django.db.models import Count, Q
from django.forms import ValidationError
from django.http import Http404, HttpResponsePermanentRedirect, HttpResponseRedirect
from django.urls import reverse
from django.utils.safestring import mark_safe
from django.utils.text import Truncator
from django.utils.translation import gettext as _
from django.views.generic import DetailView, FormView, ListView
from django.views.generic.edit import FormMixin

<<<<<<< HEAD
from geniza.entities.forms import PersonMergeForm
from geniza.entities.models import PastPersonSlug, PastPlaceSlug, Person, Place
=======
from geniza.entities.forms import PersonListForm, PersonMergeForm
from geniza.entities.models import PastPersonSlug, Person, Place
>>>>>>> 2f49cbbe


class PersonMerge(PermissionRequiredMixin, FormView):
    permission_required = ("entities.change_person", "entities.delete_person")
    form_class = PersonMergeForm
    template_name = "admin/entities/person/merge.html"

    def get_success_url(self):
        return reverse("admin:entities_person_change", args=[self.primary_person.pk])

    def get_form_kwargs(self):
        form_kwargs = super().get_form_kwargs()
        form_kwargs["person_ids"] = self.person_ids
        return form_kwargs

    def get_initial(self):
        # Default to first person selected
        person_ids = self.request.GET.get("ids", None)
        if person_ids:
            self.person_ids = [int(pid) for pid in person_ids.split(",")]
            # by default, prefer the first record created
            return {"primary_person": sorted(self.person_ids)[0]}
        else:
            self.person_ids = []

    def form_valid(self, form):
        """Merge the selected people into the primary person."""
        primary_person = form.cleaned_data["primary_person"]
        self.primary_person = primary_person

        secondary_ids = [
            person_id for person_id in self.person_ids if person_id != primary_person.pk
        ]
        secondary_people = Person.objects.filter(pk__in=secondary_ids)

        # Get string representations before they are merged
        primary_person_str = f"{str(primary_person)} (id = {primary_person.pk})"
        secondary_people_str = ", ".join(
            [f"{str(person)} (id = {person.pk})" for person in secondary_people]
        )

        # Merge secondary people into the selected primary person
        user = getattr(self.request, "user", None)

        try:
            primary_person.merge_with(secondary_people, user=user)
        except ValidationError as err:
            # in case the merge resulted in an error, display error to user
            messages.error(self.request, err.message)
            # redirect to this form page instead of one of the people
            return HttpResponseRedirect(
                "%s?ids=%s"
                % (reverse("admin:person-merge"), self.request.GET.get("ids", "")),
            )

        # Display info about the merge to the user
        messages.success(
            self.request,
            mark_safe(
                f"Successfully merged {secondary_people_str} with {primary_person_str}."
            ),
        )

        return super().form_valid(form)


class UnaccentedNameAutocompleteView(autocomplete.Select2QuerySetView):
    def get_queryset(self):
        """entities filtered by entered query, or all entities, ordered by name"""
        q = self.request.GET.get("q", None)
        qs = self.model.objects.annotate(
            # ArrayAgg to group together related values from related model instances
            name_unaccented=ArrayAgg("names__name__unaccent", distinct=True),
        ).order_by("name_unaccented")
        if q:
            qs = qs.filter(
                Q(name_unaccented__icontains=q) | Q(names__name__icontains=q)
            ).distinct()
        return qs


class PersonAutocompleteView(PermissionRequiredMixin, UnaccentedNameAutocompleteView):
    permission_required = ("entities.change_person",)
    model = Person


class PlaceAutocompleteView(PermissionRequiredMixin, UnaccentedNameAutocompleteView):
    permission_required = ("entities.change_place",)
    model = Place


class SlugDetailMixin(DetailView):
    """Mixin for redirecting on past slugs, to be used on all Person and Place pages (detail
    and related objects lists)"""

    # NOTE: past_slug_model and past_slug_relatedfield are required for each inheriting model.
    # past_slug_relatedfield must be the inheriting model's related name from past_slug_model, i.e.
    # if past_slug_model = PastPersonSlug, then past_slug_relatedfield must be "person", because
    # PastPersonSlug.person is the field that relates back to the Person model.

    def get(self, request, *args, **kwargs):
        """extend GET to check for old slug and redirect on 404"""
        try:
            return super().get(request, *args, **kwargs)
        except Http404:
            # if not found, check for a match on a past slug
            past_slug = self.past_slug_model.objects.filter(
                slug=self.kwargs["slug"]
            ).first()
            # if found, redirect to the correct url for this view
            if past_slug:
                self.kwargs["slug"] = getattr(
                    past_slug, self.past_slug_relatedfield
                ).slug
                return HttpResponsePermanentRedirect(
                    getattr(past_slug, self.past_slug_relatedfield).get_absolute_url()
                )
            # otherwise, continue raising the 404
            raise


class PersonDetailView(SlugDetailMixin):
    """public display of a single :class:`~geniza.entities.models.Person`"""

    model = Person
    context_object_name = "person"
<<<<<<< HEAD
    MIN_DOCUMENTS = 10
    past_slug_model = PastPersonSlug
    past_slug_relatedfield = "person"
=======
>>>>>>> 2f49cbbe

    def page_title(self):
        """page title, for metadata; uses Person primary name"""
        return str(self.get_object())

    def page_description(self):
        """page description, for metadata; uses truncated description"""
        return Truncator(self.get_object().description).words(20)

    def get_queryset(self, *args, **kwargs):
        """Don't show person if it does not have more than MIN_DOCUMENTS document associations
        and has_page override is False"""
        queryset = (
            super()
            .get_queryset(*args, **kwargs)
            .annotate(
                doc_count=Count("documents", distinct=True),
            )
        )
        return queryset.filter(
            Q(doc_count__gte=Person.MIN_DOCUMENTS) | Q(has_page=True)
        )

    def get_context_data(self, **kwargs):
        """extend context data to add page metadata"""
        context_data = super().get_context_data(**kwargs)

        context_data.update(
            {
                "page_title": self.page_title(),
                "page_description": self.page_description(),
                "page_type": "person",
            }
        )
        return context_data


<<<<<<< HEAD
class PlaceDetailView(SlugDetailMixin):
    """public display of a single :class:`~geniza.entities.models.Place`"""

    model = Place
    context_object_name = "place"
    past_slug_model = PastPlaceSlug
    past_slug_relatedfield = "place"

    def page_title(self):
        """page title, for metadata; uses Place primary name"""
        return str(self.get_object())

    def page_description(self):
        """page description, for metadata; uses truncated notes"""
        return Truncator(self.get_object().notes).words(20)

    def get_context_data(self, **kwargs):
        """extend context data to add page metadata"""
        context_data = super().get_context_data(**kwargs)

        context_data.update(
            {
                "page_title": self.page_title(),
                "page_description": self.page_description(),
                "page_type": "place",
                "maptiler_token": getattr(settings, "MAPTILER_API_TOKEN", ""),
=======
class PersonListView(ListView, FormMixin):
    """A list view with faceted filtering and sorting using only the Django ORM/database."""

    model = Person
    context_object_name = "people"
    template_name = "entities/person_list.html"
    # Translators: title of people list/browse page
    page_title = _("People")
    # Translators: description of people list/browse page
    page_description = _("Browse people present in Geniza documents.")
    paginate_by = 50
    form_class = PersonListForm
    applied_filter_count = 0

    # ORM references to database fields to facet
    facet_fields = ["gender", "role__name", "persondocumentrelation__type__name"]

    # sort options mapped to db fields
    sort_fields = {
        "name": "name_unaccented",
        "role": "role__name",
        "documents": "documents_count",
        "people": "people_count",
        "places": "places_count",
    }
    initial = {"sort": "name", "sort_dir": "asc"}

    def get_queryset(self, *args, **kwargs):
        """modify queryset to sort and filter on people in the list"""
        people = (
            Person.objects.filter(names__primary=True).annotate(
                name_unaccented=ArrayAgg("names__name__unaccent", distinct=True),
                documents_count=Count("documents", distinct=True),
                people_count=Count("relationships", distinct=True),
                places_count=Count("personplacerelation", distinct=True),
            )
            # order people by primary name unaccented
            .order_by("name_unaccented")
        )

        form = self.get_form()
        # bail out if form is invalid
        if not form.is_valid():
            return people.none()

        # filter by database fields using the Django ORM
        search_opts = form.cleaned_data
        self.applied_filter_count = 0
        if search_opts.get("gender"):
            genders = literal_eval(search_opts["gender"])
            people = people.filter(gender__in=genders)
            self.applied_filter_count += len(genders)
        if search_opts.get("social_role"):
            roles = literal_eval(search_opts["social_role"])
            people = people.filter(role__name__in=roles)
            self.applied_filter_count += len(roles)
        if search_opts.get("document_relation"):
            relations = literal_eval(search_opts["document_relation"])
            people = people.filter(persondocumentrelation__type__name__in=relations)
            self.applied_filter_count += len(relations)
        if "sort" in search_opts and search_opts["sort"]:
            order_by = self.sort_fields[search_opts["sort"]]
            # default is ascending; handle descending by appending a - in django order_by
            if "sort_dir" in search_opts and search_opts["sort_dir"] == "desc":
                order_by = f"-{order_by}"
            people = people.order_by(order_by)

        return people

    def get_form_kwargs(self):
        """get form arguments from request and configured defaults"""
        kwargs = super().get_form_kwargs()

        # use GET instead of default POST/PUT for form data
        form_data = self.request.GET.copy()

        # set all form values to default
        for key, val in self.initial.items():
            form_data.setdefault(key, val)

        kwargs["data"] = form_data

        return kwargs

    def get_facets(self):
        """Generate counts for of each unique value of all fields in
        self.facet_fields, as a dict keyed on field name. If a field value
        is present in the database but filtered out, its count will be 0."""
        facets = {}
        form = self.get_form()
        qs = self.get_queryset()
        is_filtered = form.filters_active()
        if is_filtered:
            all_objects = self.model.objects.all()
            # use pk__in to prevent filters from excluding multi-valued entries, e.g. if a Person
            # has multiple PersonDocumentRelations with different Types, ensure that filtering on
            # one of those Types doesn't result in a 0 value for all other Type facets
            qs = all_objects.filter(pk__in=qs.values_list("pk"))
        for field in self.facet_fields:
            # get counts of each unique value for this field in the current queryset
            facets[field] = list(
                qs.values(field).annotate(count=Count("pk", distinct=True))
            )
            if is_filtered:
                # if a filter is applied, get all values from db, not just filtered queryset
                unfiltered_values = list(
                    all_objects.values_list(field, flat=True).distinct()
                )
                # reduce to only those that are not present in filtered queryset
                remaining_values = filter(
                    lambda val: not any([d[field] == val for d in facets[field]]),
                    unfiltered_values,
                )
                # add each remaining value as a facet with a count of 0
                facets[field] += [{field: val, "count": 0} for val in remaining_values]
            # sort alphabetically by value
            facets[field] = sorted(facets[field], key=lambda d: d[field] or "")
        return facets

    def get_context_data(self, **kwargs):
        """extend context data to add page metadata, facets"""
        context_data = super().get_context_data(**kwargs)

        # set facet labels and counts on form
        facets = self.get_facets()
        context_data["form"].set_choices_from_facets(facets)

        context_data.update(
            {
                "page_title": self.page_title,
                "page_description": self.page_description,
                "page_type": "people",
                "facets": facets,
                "filter_count": self.applied_filter_count,
>>>>>>> 2f49cbbe
            }
        )
        return context_data<|MERGE_RESOLUTION|>--- conflicted
+++ resolved
@@ -15,13 +15,8 @@
 from django.views.generic import DetailView, FormView, ListView
 from django.views.generic.edit import FormMixin
 
-<<<<<<< HEAD
-from geniza.entities.forms import PersonMergeForm
+from geniza.entities.forms import PersonListForm, PersonMergeForm
 from geniza.entities.models import PastPersonSlug, PastPlaceSlug, Person, Place
-=======
-from geniza.entities.forms import PersonListForm, PersonMergeForm
-from geniza.entities.models import PastPersonSlug, Person, Place
->>>>>>> 2f49cbbe
 
 
 class PersonMerge(PermissionRequiredMixin, FormView):
@@ -148,12 +143,9 @@
 
     model = Person
     context_object_name = "person"
-<<<<<<< HEAD
     MIN_DOCUMENTS = 10
     past_slug_model = PastPersonSlug
     past_slug_relatedfield = "person"
-=======
->>>>>>> 2f49cbbe
 
     def page_title(self):
         """page title, for metadata; uses Person primary name"""
@@ -191,7 +183,6 @@
         return context_data
 
 
-<<<<<<< HEAD
 class PlaceDetailView(SlugDetailMixin):
     """public display of a single :class:`~geniza.entities.models.Place`"""
 
@@ -218,7 +209,11 @@
                 "page_description": self.page_description(),
                 "page_type": "place",
                 "maptiler_token": getattr(settings, "MAPTILER_API_TOKEN", ""),
-=======
+            }
+        )
+        return context_data
+
+
 class PersonListView(ListView, FormMixin):
     """A list view with faceted filtering and sorting using only the Django ORM/database."""
 
@@ -353,7 +348,6 @@
                 "page_type": "people",
                 "facets": facets,
                 "filter_count": self.applied_filter_count,
->>>>>>> 2f49cbbe
             }
         )
         return context_data