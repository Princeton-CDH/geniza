from adminsortable2.admin import SortableInlineAdminMixin
from django.contrib import admin
from django.contrib.admin import SimpleListFilter
from django.contrib.contenttypes.admin import GenericTabularInline
from django.contrib.postgres.aggregates import ArrayAgg
from django.db import models
from django.db.models import Count
from django.db.models.functions import Concat
from django.urls import reverse, resolve
from django.utils.html import format_html
from modeltranslation.admin import TabbedTranslationAdmin

from geniza.footnotes.models import Authorship, Creator, Footnote, Source, \
    SourceLanguage, SourceType


class AuthorshipInline(SortableInlineAdminMixin, admin.TabularInline):
    model = Authorship
    autocomplete_fields = ['creator']
    fields = ('creator', 'sort_order')
    extra = 1


@admin.register(Source)
class SourceAdmin(TabbedTranslationAdmin, admin.ModelAdmin):
    footnote_admin_url = 'admin:footnotes_footnote_changelist'

    list_display = (
<<<<<<< HEAD
        'all_authors', 'title',
        'year', 'volume',
        'edition',
=======
        'title', 'all_authors',
        'year', 'edition', 'footnotes'
>>>>>>> bf623021
    )

    search_fields = (
        'title', 'authors__first_name', 'authors__last_name', 'year'
    )

    fields = (
        'source_type',
        'title', 'year',
        'edition', 'volume',
        'languages',
        'notes'
    )
    list_filter = ('source_type', 'authors')

    inlines = [AuthorshipInline]

    def get_queryset(self, request):
        return super().get_queryset(request) \
            .filter(models.Q(authorship__isnull=True) |
                    models.Q(authorship__sort_order=1)) \
            .annotate(Count('footnote', distinct=True),
                        first_author=Concat('authorship__creator__last_name',
                                          'authorship__creator__first_name'),
            )

    def footnotes(self, obj):
        return format_html(
            '<a href="{0}?source__id__exact={1!s}">{2}</a>',
            reverse(self.footnote_admin_url), str(obj.id),
            obj.footnote__count
        )
    footnotes.short_description = "# footnotes for this source"
    footnotes.admin_order_field = 'footnote__count'


@admin.register(SourceType)
class SourceTypeAdmin(admin.ModelAdmin):
    pass


@admin.register(SourceLanguage)
class SourceLanguageAdmin(admin.ModelAdmin):
    list_display = ('name', 'code')


class DocumentRelationTypesFilter(SimpleListFilter):
    '''A custom filter to allow filter footnotes based on
     document relation, no matter how they are used in combination'''

    title = 'document relationship'
    parameter_name = 'doc_relation'

    def lookups(self, request, model_admin):
        return model_admin.model.DOCUMENT_RELATION_TYPES

    def queryset(self, request, queryset):
        if self.value():
            return queryset.filter(doc_relation__contains=self.value())


@admin.register(Footnote)
class FootnoteAdmin(admin.ModelAdmin):
    list_display = (
        'source', 'location', 'doc_relation_list', 'content_object'
    )

    list_filter = (
        DocumentRelationTypesFilter,
    )

    # Add help text to the combination content_type and object_id
    CONTENT_LOOKUP_HELP = '''Select the kind of record you want to attach
    a footnote to, and then use the object id search button to select an item.'''
    fieldsets = [
        (None, {
            'fields': ('content_type', 'object_id'),
            'description': f'<div class="help">{CONTENT_LOOKUP_HELP}</div>'
        }),
        (None, {
            'fields': (
                'source', 'location', 'doc_relation',
                'notes'
            )
        })
    ]

    def doc_relation_list(self, obj):
        # Casting the multichoice object as string to return a reader-friendly
        #  comma-delimited list.
        return str(obj.doc_relation)
    doc_relation_list.short_description = 'Document Relation'
    doc_relation_list.admin_order_field = 'doc_relation'


class FootnoteInline(GenericTabularInline):
    model = Footnote
    autocomplete_fields = ['source']
    fields = ('source', 'location', 'doc_relation', 'notes',)
    extra = 1


@admin.register(Creator)
class CreatorAdmin(TabbedTranslationAdmin):
    list_display = ('last_name', 'first_name')
    search_fields = ('first_name', 'last_name')
    fields = ('last_name', 'first_name')<|MERGE_RESOLUTION|>--- conflicted
+++ resolved
@@ -26,14 +26,8 @@
     footnote_admin_url = 'admin:footnotes_footnote_changelist'
 
     list_display = (
-<<<<<<< HEAD
         'all_authors', 'title',
-        'year', 'volume',
-        'edition',
-=======
-        'title', 'all_authors',
-        'year', 'edition', 'footnotes'
->>>>>>> bf623021
+        'year', 'volume', 'edition', 'footnotes'
     )
 
     search_fields = (
@@ -56,9 +50,9 @@
             .filter(models.Q(authorship__isnull=True) |
                     models.Q(authorship__sort_order=1)) \
             .annotate(Count('footnote', distinct=True),
-                        first_author=Concat('authorship__creator__last_name',
+                      first_author=Concat('authorship__creator__last_name',
                                           'authorship__creator__first_name'),
-            )
+                      )
 
     def footnotes(self, obj):
         return format_html(
@@ -66,7 +60,7 @@
             reverse(self.footnote_admin_url), str(obj.id),
             obj.footnote__count
         )
-    footnotes.short_description = "# footnotes for this source"
+    footnotes.short_description = "# footnotes"
     footnotes.admin_order_field = 'footnote__count'
 
 
@@ -98,7 +92,7 @@
 @admin.register(Footnote)
 class FootnoteAdmin(admin.ModelAdmin):
     list_display = (
-        'source', 'location', 'doc_relation_list', 'content_object'
+        'source', 'content_object', 'doc_relation_list', 'location', 'notes'
     )
 
     list_filter = (
