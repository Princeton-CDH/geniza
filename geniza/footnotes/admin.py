--- conflicted
+++ resolved
@@ -33,14 +33,9 @@
     fields = (
         'source_type',
         'title', 'year',
-<<<<<<< HEAD
-        'edition', 'volume',
+        'edition', 'volume', 'location',
         'languages',
         'notes'
-=======
-        'edition', 'volume', 'page_range',
-        'languages'
->>>>>>> fe5cbe7f
     )
     list_filter = ('source_type', 'authors')
 
