from django.db import models
from django.contrib.contenttypes.models import ContentType
from django.contrib.contenttypes.fields import GenericForeignKey
from django.contrib.humanize.templatetags.humanize import ordinal
from gfklookupwidget.fields import GfkLookupField

from modeltranslation.manager import MultilingualManager
from multiselectfield import MultiSelectField


class SourceType(models.Model):
    """type of source"""

    type = models.CharField(max_length=255)

    def __str__(self):
        return self.type


class SourceLanguage(models.Model):
    """language of a source document"""

    name = models.CharField(max_length=255)
    code = models.CharField(max_length=10, help_text="ISO language code")

    def __str__(self):
        return self.name


class CreatorManager(MultilingualManager):
    def get_by_natural_key(self, last_name, first_name):
        return self.get(last_name=last_name, first_name=first_name)


class Creator(models.Model):
    """author or other contributor to a source"""

    first_name = models.CharField(max_length=255)
    last_name = models.CharField(max_length=255)

    objects = CreatorManager()

    def __str__(self):
        return ", ".join([n for n in [self.last_name, self.first_name] if n])

    class Meta:
        ordering = ["last_name", "first_name"]
        constraints = [
            models.UniqueConstraint(
                fields=["first_name", "last_name"], name="creator_unique_name"
            )
        ]

    def natural_key(self):
        return (self.last_name, self.first_name)


class Authorship(models.Model):
    """Ordered relationship between :class:`Creator` and :class:`Source`."""

    creator = models.ForeignKey(Creator, on_delete=models.CASCADE)
    source = models.ForeignKey("Source", on_delete=models.CASCADE)
    sort_order = models.PositiveSmallIntegerField(default=1)

    class Meta:
        ordering = ("sort_order",)

    def __str__(self) -> str:
        return '%s, %s author on "%s"' % (
            self.creator,
            ordinal(self.sort_order),
            self.source.title,
        )


class Source(models.Model):
    """a published or unpublished work related to geniza materials"""

    authors = models.ManyToManyField(Creator, through=Authorship)
    title = models.CharField(max_length=255, blank=True, null=True)
    year = models.PositiveIntegerField(blank=True, null=True)
    edition = models.CharField(max_length=255, blank=True)
    volume = models.CharField(
        max_length=255,
        blank=True,
        help_text="Volume of a multivolume book, or journal volume for an article",
    )
    journal = models.CharField(
        "Journal / Book",
        max_length=255,
        blank=True,
        help_text="Journal title (for an article) or book title (for a book section)",
    )
    page_range = models.CharField(
        max_length=255, blank=True, help_text="Page range for article or book section."
    )
    other_info = models.TextField(
        blank=True, help_text="Additional citation information, if any"
    )
    source_type = models.ForeignKey(SourceType, on_delete=models.CASCADE)
    languages = models.ManyToManyField(
        SourceLanguage, help_text="The language(s) the source is written in"
    )
    url = models.URLField(blank=True, max_length=300)
    # preliminary place to store transcription text; should not be editable
    notes = models.TextField(blank=True)

    class Meta:
        # set default order to title, year for now since first-author order
        # requires queryset annotation
        ordering = ["title", "year"]

    def __str__(self):
        # generate simple string representation similar to
        # how records were listed in the metadata spreadsheet
        # author lastname, title (year)

        # author
        # author, title
        # author, title (year)
        # author (year)
        # author, "title" journal vol (year)

        author = ""
        if self.authorship_set.exists():
            author_lastnames = [a.creator.last_name for a in self.authorship_set.all()]
            # combine the last pair with and; combine all others with comma
            # thanks to https://stackoverflow.com/a/30084022
            if len(author_lastnames) > 1:
                author = " and ".join(
                    [", ".join(author_lastnames[:-1]), author_lastnames[-1]]
                )
            else:
                author = author_lastnames[0]

        parts = []

        if self.title:
            # if this is an article, wrap title in quotes
            if self.source_type.type == "Article":
                parts.append('"%s"' % self.title)
            else:
                parts.append(self.title)

        if self.journal:
            parts.append(self.journal)
        if self.volume:
            parts.append(self.volume)
        if self.year:
            parts.append("(%d)" % self.year)

        # title, journal, etc should be joined by spaces only
        ref = " ".join(parts)

        # delimit with comma whichever values are set
        return ", ".join([val for val in (author, ref) if val])

    def all_authors(self):
        """semi-colon delimited list of authors in order"""
        return "; ".join([str(c.creator) for c in self.authorship_set.all()])

    all_authors.short_description = "Authors"
    all_authors.admin_order_field = "first_author"  # set in admin queryset


class Footnote(models.Model):
    source = models.ForeignKey(Source, on_delete=models.CASCADE)
    location = models.CharField(
        max_length=255,
        blank=True,
        help_text="Location within the source "
        + "(e.g., document number or page range)",
    )

    EDITION = "E"
    TRANSLATION = "T"
    DISCUSSION = "D"
    DOCUMENT_RELATION_TYPES = (
        (EDITION, "Edition"),
        (TRANSLATION, "Translation"),
        (DISCUSSION, "Discussion"),
    )

    doc_relation = MultiSelectField(
        "Document relation",
        choices=DOCUMENT_RELATION_TYPES,
        help_text="How does the source relate to this document?",
    )
    notes = models.TextField(blank=True)
    content = models.JSONField(
        blank=True, null=True, help_text="Transcription content (preliminary)"
    )
    url = models.URLField(
        blank=True, max_length=300, help_text="Link to the source (optional)"
    )

    # Generic relationship
    content_type = models.ForeignKey(
        ContentType,
        on_delete=models.CASCADE,
        limit_choices_to=models.Q(app_label="corpus"),
    )
    object_id = GfkLookupField("content_type")
    content_object = GenericForeignKey()

    class Meta:
        ordering = ["source", "location"]

    def __str__(self):
        choices = dict(self.DOCUMENT_RELATION_TYPES)
        rel = " and ".join([choices[c] for c in self.doc_relation]) or "Footnote"
        return f"{rel} of {self.content_object}"

    def has_transcription(self):
        """Admin display field indicating presence of digitized transcription."""
        return bool(self.content)

    has_transcription.short_description = "Digitized Transcription"
    has_transcription.boolean = True
    has_transcription.admin_order_field = "content"

<<<<<<< HEAD
    def display(self):
        # TODO: Should source be a required field?
        # source, location. notes
        # source. notes
        # source, location.
        return_str = str(self.source)
        if self.location:
            return_str += f", {self.location}"
        return_str += "."
        if self.notes:
            return_str += f" {self.notes}"
        return return_str
=======
    def has_url(self):
        """Admin display field indicating if footnote has a url."""
        return bool(self.url)

    has_url.boolean = True
    has_url.admin_order_field = "url"
>>>>>>> 4d264705
<|MERGE_RESOLUTION|>--- conflicted
+++ resolved
@@ -219,7 +219,7 @@
     has_transcription.boolean = True
     has_transcription.admin_order_field = "content"
 
-<<<<<<< HEAD
+
     def display(self):
         # TODO: Should source be a required field?
         # source, location. notes
@@ -232,11 +232,11 @@
         if self.notes:
             return_str += f" {self.notes}"
         return return_str
-=======
+
+      
     def has_url(self):
         """Admin display field indicating if footnote has a url."""
         return bool(self.url)
 
     has_url.boolean = True
     has_url.admin_order_field = "url"
->>>>>>> 4d264705
