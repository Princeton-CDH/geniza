--- conflicted
+++ resolved
@@ -2,13 +2,8 @@
 msgstr ""
 "Project-Id-Version: geniza\n"
 "Report-Msgid-Bugs-To: cdhdevteam@princeton.edu\n"
-<<<<<<< HEAD
-"POT-Creation-Date: 2022-01-11 14:00-0500\n"
-"PO-Revision-Date: 2021-12-20 18:36\n"
-=======
 "POT-Creation-Date: 2022-01-04 10:31-0500\n"
 "PO-Revision-Date: 2022-01-12 17:31\n"
->>>>>>> 6c2cb520
 "Last-Translator: \n"
 "Language-Team: Arabic\n"
 "Language: ar_SA\n"
@@ -381,38 +376,7 @@
 #. Translators: label for dark mode/light mode theme switcher
 #: geniza/templates/snippets/theme_toggle.html:9
 msgid "Enable dark mode"
-<<<<<<< HEAD
-msgstr ""
-
-#~ msgid "GENIZA"
-#~ msgstr "GENIZA"
-
-#~ msgid "about menu"
-#~ msgstr "حول القائمة"
-
-#~ msgid "Contact Us"
-#~ msgstr "اتصل بنا"
-
-#~ msgid "About"
-#~ msgstr "حول"
-
-#~ msgid "Credits"
-#~ msgstr "الاعتمادات"
-
-#~ msgid "How to Cite"
-#~ msgstr "كيف نسيت"
-
-#~ msgid "Data Exports"
-#~ msgstr "تصدير البيانات"
-
-#~ msgid "Technical"
-#~ msgstr "فني"
-
-#~ msgid "FAQ"
-#~ msgstr "أسئلة متكررة"
-=======
 msgstr "تمكين الوضع المظلم"
 
 #~ msgid "Shelfmark"
 #~ msgstr "Shelfmark"
->>>>>>> 6c2cb520
