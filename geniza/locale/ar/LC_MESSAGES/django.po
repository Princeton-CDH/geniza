msgid ""
msgstr ""
"Project-Id-Version: geniza\n"
"Report-Msgid-Bugs-To: cdhdevteam@princeton.edu\n"
<<<<<<< HEAD
"POT-Creation-Date: 2022-01-04 10:31-0500\n"
=======
"POT-Creation-Date: 2022-01-05 13:53-0500\n"
>>>>>>> 508f5180
"PO-Revision-Date: 2021-12-20 18:36\n"
"Last-Translator: \n"
"Language-Team: Arabic\n"
"Language: ar_SA\n"
"MIME-Version: 1.0\n"
"Content-Type: text/plain; charset=UTF-8\n"
"Content-Transfer-Encoding: 8bit\n"
"Plural-Forms: nplurals=6; plural=(n==0 ? 0 : n==1 ? 1 : n==2 ? 2 : n%100>=3 "
"&& n%100<=10 ? 3 : n%100>=11 && n%100<=99 ? 4 : 5);\n"
"X-Crowdin-Project: geniza\n"
"X-Crowdin-Project-ID: 457634\n"
"X-Crowdin-Language: ar\n"
"X-Crowdin-File: /develop/geniza/locale/en/LC_MESSAGES/django.po\n"
"X-Crowdin-File-ID: 28\n"

#. Translators: placeholder for keyword search input
#: geniza/corpus/forms.py:109
msgid "search by keyword"
msgstr "البحث بواسطة الكلمة المفتاحية"

#. Translators: accessible label for keyword search input
#: geniza/corpus/forms.py:111
msgid "Keyword or Phrase"
msgstr "الكلمة المفتاحية أو القراءة"

#. Translators: label for sort by relevance
#: geniza/corpus/forms.py:119
msgid "Relevance"
msgstr "الأهمية"

#. Translators: label for descending sort by number of scholarship records
#: geniza/corpus/forms.py:122
msgid "Scholarship Records (Most–Least)"
msgstr "سجلات المنح الدراسية (- أقل تقدير)"

#. Translators: label for ascending sort by number of scholarship records
#: geniza/corpus/forms.py:124
msgid "Scholarship Records (Least–Most)"
msgstr "سجل المنح الدراسية (أقل - موسى)"

#. Translators: label for form sort field
#: geniza/corpus/forms.py:133
msgid "Sort by"
msgstr "الترتيب حسب"

#. Translators: label for document type search form filter
#: geniza/corpus/forms.py:141
msgid "Document Type"
msgstr "نوع المستند"

#. Translators: Default label when document does not have a type
#: geniza/corpus/models.py:602
#: geniza/corpus/templates/corpus/snippets/document_header.html:17
msgid "Unknown type"
msgstr "نوع غير معروف"

#: geniza/corpus/templates/admin/corpus/app_index.html:9
msgid "Home"
msgstr "المنزل"

#. Translators: label for document metadata section (editor, date, input date)
#: geniza/corpus/templates/corpus/document_detail.html:30
msgid "Metadata"
msgstr "بيانات التعريف"

#. Translators: Editor label
#: geniza/corpus/templates/corpus/document_detail.html:37
msgid "Editor"
msgid_plural "Editors"
msgstr[0] "المحررون"
msgstr[1] "محرر"
msgstr[2] "المحررون"
msgstr[3] "المحررون"
msgstr[4] "المحررون"
msgstr[5] "المحررون"

#. Translators: Date document was first added to the PGP
#: geniza/corpus/templates/corpus/document_detail.html:52
#: geniza/corpus/templates/corpus/snippets/document_result.html:18
msgid "Input date"
msgstr "Input date"

#. Translators: label for permanent link to a document
#: geniza/corpus/templates/corpus/document_detail.html:56
msgid "Permalink"
msgstr "رابط دائم"

#. Translators: label for tags on a document
#: geniza/corpus/templates/corpus/document_detail.html:66
#: geniza/corpus/templates/corpus/snippets/document_result.html:95
msgid "Tags"
msgstr "الوسوم"

#. Translators: label for document description
#: geniza/corpus/templates/corpus/document_detail.html:77
msgid "Description"
msgstr "الوصف"

#. Translators: Search submit button
#: geniza/corpus/templates/corpus/document_list.html:22
msgid "Submit search"
msgstr "إرسال البحث"

#. Translators: number of search results
#: geniza/corpus/templates/corpus/document_list.html:38
#, python-format
msgid "1 result"
msgid_plural "%(count_humanized)s total results"
msgstr[0] "نتائج %(count_humanized)s"
msgstr[1] "1 نتيجة"
msgstr[2] "نتيجتين %(count_humanized)s"
msgstr[3] "النتائج %(count_humanized)s"
msgstr[4] "النتائج %(count_humanized)s"
msgstr[5] "مجموع النتائج %(count_humanized)s"

#. Translators: accessibility label for a footnote source citation in scholarship records view
#: geniza/corpus/templates/corpus/document_scholarship.html:20
msgid "Bibliographic citation"
msgstr "الاقتباس الببليوغرافي"

#. Translators: label for an unpublished scholarship record
#: geniza/corpus/templates/corpus/document_scholarship.html:26
msgid "unpublished"
msgstr "غير منشورة"

#. Translators: label for footnote location within source (with url)
#: geniza/corpus/templates/corpus/document_scholarship.html:32
#, python-format
msgid "see <a href=\"%(url)s\">%(location)s</a> for"
msgstr "شاهد <a href=\"%(url)s\">%(location)s</a> ل"

#. Translators: label for footnote location within source
#: geniza/corpus/templates/corpus/document_scholarship.html:37
#, python-format
msgid "see %(location)s for"
msgstr "شاهد %(location)s ل"

#. Translators: label for included document relations for a footnote
#: geniza/corpus/templates/corpus/document_scholarship.html:42
#: geniza/corpus/templates/corpus/document_scholarship.html:44
msgid "includes"
msgstr "يشمل"

#. Translators: Document edit link for admins
#: geniza/corpus/templates/corpus/snippets/document_header.html:9
msgid "Edit"
msgstr "تحرير"

#: geniza/corpus/templates/corpus/snippets/document_result.html:20
msgid "PGP ID"
msgstr "PGP ID"

#. Translators: number of editions for this document
#: geniza/corpus/templates/corpus/snippets/document_result.html:60
#, python-format
msgid "1 Transcription"
msgid_plural "%(counter)s Transcriptions"
msgstr[0] "%(counter)s النصوص"
msgstr[1] "1 نسخ"
msgstr[2] "%(counter)s النصوص"
msgstr[3] "%(counter)s النصوص"
msgstr[4] "%(counter)s النصوص"
msgstr[5] "%(counter)s النصوص"

#. Translators: number of translations for this document
#: geniza/corpus/templates/corpus/snippets/document_result.html:70
#, python-format
msgid "1 Translation"
msgid_plural "%(counter)s Translations"
msgstr[0] "ترجمات %(counter)s"
msgstr[1] "1 ترجمة"
msgstr[2] "ترجمات %(counter)s"
msgstr[3] "ترجمات %(counter)s"
msgstr[4] "ترجمات %(counter)s"
msgstr[5] "ترجمات %(counter)s"

#. Translators: number of sources that discuss this document
#: geniza/corpus/templates/corpus/snippets/document_result.html:80
#, python-format
msgid "1 Discussion"
msgid_plural "%(counter)s Discussions"
msgstr[0] "%(counter)s مناقشات"
msgstr[1] "1 مناقشة"
msgstr[2] "%(counter)s مناقشات"
msgstr[3] "%(counter)s مناقشات"
msgstr[4] "%(counter)s مناقشات"
msgstr[5] "%(counter)s مناقشات"

#: geniza/corpus/templates/corpus/snippets/document_result.html:88
msgid "No Scholarship Records"
msgstr "لا توجد سجلات للمنح الدراسية"

#: geniza/corpus/templates/corpus/snippets/document_result.html:106
msgid "View document details"
msgstr "عرض تفاصيل المستند"

#. Translators: accessibility text label for document detail view tabs navigation
#: geniza/corpus/templates/corpus/snippets/document_tabs.html:4
msgid "tabs"
msgstr "tabs"

#: geniza/corpus/templates/corpus/snippets/document_tabs.html:7
msgid "Document Details"
msgstr "تفاصيل المستند"

#. Translators: n_records is number of scholarship records
#: geniza/corpus/templates/corpus/snippets/document_tabs.html:10
#, python-format
msgid "Scholarship Records (%(n_records)s)"
msgstr "سجل المنح الدراسية (%(n_records)s)"

#: geniza/corpus/templates/corpus/snippets/document_tabs.html:16
msgid "External Links"
msgstr "الروابط الخارجية"

#. Translators: n_links is number of external links
#: geniza/corpus/templates/corpus/snippets/document_tabs.html:21
#, python-format
msgid "External Links (%(n_links)s)"
msgstr "الروابط الخارجية (%(n_links)s)"

#. Translators: Label for "previous page" button in search results
#: geniza/corpus/templates/corpus/snippets/pagination.html:5
msgid "previous page"
msgstr "الصفحة السابقة"

#. Translators: Title for link to page number in search results
#: geniza/corpus/templates/corpus/snippets/pagination.html:19
#, python-format
msgid "page %(number)s"
msgstr "صفحة %(number)s"

#. Translators: Label for "next page" button in search results
#: geniza/corpus/templates/corpus/snippets/pagination.html:56
msgid "next page"
msgstr "الصفحة التالية"

#. Translators: title of document search page
#: geniza/corpus/views.py:30
msgid "Search Documents"
msgstr "البحث في المستندات"

#. Translators: description of document search page, for search engines
#: geniza/corpus/views.py:32
msgid "Search and browse Geniza documents."
msgstr "البحث في وثائق جنيزا وتصفحها."

#. Translators: title of document scholarship page
#: geniza/corpus/views.py:207
#, python-format
msgid "Scholarship on %(doc)s"
msgstr "منحة في %(doc)s"

#: geniza/corpus/views.py:214
#, python-format
msgid "%(count)d scholarship record for %(doc)s"
msgid_plural "%(count)d scholarship records for %(doc)s"
msgstr[0] "%(count)d سجل منح دراسية لـ %(doc)s"
msgstr[1] "%(count)d سجل منحة دراسية لـ %(doc)s"
msgstr[2] "%(count)d سجل منح دراسية لـ %(doc)s"
msgstr[3] "%(count)d سجل منح دراسية لـ %(doc)s"
msgstr[4] "%(count)d سجل منح دراسية لـ %(doc)s"
msgstr[5] "%(count)d سجل منح دراسية لـ %(doc)s"

#. Translators: attribution for local IIIF manifests
#: geniza/corpus/views.py:311
msgid "Princeton Geniza Project"
msgstr "مشروع برنستون جينيزا"

#: geniza/corpus/views.py:312
#, python-format
msgid "Compilation by %(pgp)s."
msgstr "تجميع بواسطة %(pgp)s."

#: geniza/corpus/views.py:315
#, python-format
msgid "Compilation and transcription by %(pgp)s."
msgstr "التجميع والنسخ بواسطة %(pgp)s."

#. Translators: manifest attribution note that content from other institutions may have restrictions
#: geniza/corpus/views.py:317
msgid "Additional restrictions may apply."
msgstr "ويجوز تطبيق قيود إضافية."

#: geniza/footnotes/models.py:394
msgid "Edition"
msgstr "الطبعة"

#: geniza/footnotes/models.py:395
msgid "Translation"
msgstr "الترجمة"

#: geniza/footnotes/models.py:396
msgid "Discussion"
msgstr "المناقشة"

#: geniza/templates/admin/base_site.html:4
msgid "Django site admin"
msgstr "Django site admin"

#: geniza/templates/base.html:49
msgid "Skip to main content"
msgstr "تخطي إلى المحتوى الرئيسي"

#. Translators: accessibility text label for site navigation
#: geniza/templates/nav.html:8
msgid "main navigation"
msgstr "الملاحة الرئيسية"

#. Translators: accessibility label for 'home' button in main navigation
#: geniza/templates/nav.html:14
msgid "home"
msgstr "المنزل"

#. Translators: site name label for 'home' button in main navigation
#: geniza/templates/nav.html:16
msgid "GENIZA"
msgstr "GENIZA"

#. Translators: label for 'menu' open button for mobile navigation
#: geniza/templates/nav.html:22
msgid "Open main navigation menu"
msgstr "فتح قائمة التنقل الرئيسية"

#. Translators: label for 'menu' close button for mobile navigation
#: geniza/templates/nav.html:35
msgid "Close main navigation menu"
msgstr "إغلاق قائمة التنقل الرئيسية"

#. Translators: label for link to 'Search' page in main navigation
#: geniza/templates/nav.html:42
msgid "Search"
msgstr "البحث"

#. Translators: label for main menu back button for mobile navigation
#: geniza/templates/nav.html:60
msgid "Return to main menu"
msgstr "العودة إلى القائمة الرئيسية"

#. Translators: label for language choices in navigation
#: geniza/templates/snippets/language_switcher.html:14
#, python-format
msgid "read this page in %(language_name)s (%(language_code)s)"
msgstr "قراءة هذه الصفحة في %(language_name)s (%(language_code)s)"

#. Translators: button on language chooser in navigation
#: geniza/templates/snippets/language_switcher.html:22
msgctxt "choose this option"
msgid "go"
msgstr "اذهب"

<<<<<<< HEAD
#. Translators: label for dark mode/light mode theme switcher
#: geniza/templates/snippets/theme_toggle.html:9
msgid "Enable dark mode"
msgstr ""
=======
#~ msgid "about menu"
#~ msgstr "حول القائمة"

#~ msgid "Contact Us"
#~ msgstr "اتصل بنا"

#~ msgid "About"
#~ msgstr "حول"

#~ msgid "Credits"
#~ msgstr "الاعتمادات"

#~ msgid "How to Cite"
#~ msgstr "كيف نسيت"

#~ msgid "Data Exports"
#~ msgstr "تصدير البيانات"

#~ msgid "Technical"
#~ msgstr "فني"

#~ msgid "FAQ"
#~ msgstr "أسئلة متكررة"
>>>>>>> 508f5180

#~ msgid "Shelfmark"
#~ msgstr "Shelfmark"<|MERGE_RESOLUTION|>--- conflicted
+++ resolved
@@ -2,11 +2,7 @@
 msgstr ""
 "Project-Id-Version: geniza\n"
 "Report-Msgid-Bugs-To: cdhdevteam@princeton.edu\n"
-<<<<<<< HEAD
 "POT-Creation-Date: 2022-01-04 10:31-0500\n"
-=======
-"POT-Creation-Date: 2022-01-05 13:53-0500\n"
->>>>>>> 508f5180
 "PO-Revision-Date: 2021-12-20 18:36\n"
 "Last-Translator: \n"
 "Language-Team: Arabic\n"
@@ -358,12 +354,11 @@
 msgid "go"
 msgstr "اذهب"
 
-<<<<<<< HEAD
 #. Translators: label for dark mode/light mode theme switcher
 #: geniza/templates/snippets/theme_toggle.html:9
 msgid "Enable dark mode"
 msgstr ""
-=======
+
 #~ msgid "about menu"
 #~ msgstr "حول القائمة"
 
@@ -387,7 +382,6 @@
 
 #~ msgid "FAQ"
 #~ msgstr "أسئلة متكررة"
->>>>>>> 508f5180
 
 #~ msgid "Shelfmark"
 #~ msgstr "Shelfmark"