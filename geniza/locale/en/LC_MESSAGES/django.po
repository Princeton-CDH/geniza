--- conflicted
+++ resolved
@@ -2,11 +2,7 @@
 msgstr ""
 "Project-Id-Version: geniza\n"
 "Report-Msgid-Bugs-To: cdhdevteam@princeton.edu\n"
-<<<<<<< HEAD
-"POT-Creation-Date: 2022-01-19 12:43-0500\n"
-=======
 "POT-Creation-Date: 2022-01-14 13:27-0500\n"
->>>>>>> 421ace43
 "PO-Revision-Date: 2022-01-12 17:32\n"
 "Last-Translator: \n"
 "Language-Team: English\n"
@@ -57,11 +53,7 @@
 msgstr ""
 
 #. Translators: Default label when document does not have a type
-<<<<<<< HEAD
-#: geniza/corpus/models.py:628
-=======
 #: geniza/corpus/models.py:624
->>>>>>> 421ace43
 #: geniza/corpus/templates/corpus/snippets/document_header.html:17
 msgid "Unknown type"
 msgstr ""
@@ -376,14 +368,6 @@
 msgid "Close main navigation menu"
 msgstr ""
 
-<<<<<<< HEAD
-#. Translators: label for link to 'Search' page in main navigation
-#: geniza/templates/nav.html:42
-msgid "Search"
-msgstr ""
-
-=======
->>>>>>> 421ace43
 #. Translators: label for language choices in navigation
 #: geniza/templates/snippets/language_switcher.html:14
 #, python-format
@@ -396,10 +380,6 @@
 msgid "go"
 msgstr ""
 
-<<<<<<< HEAD
-#. Translators: label for main menu back button for mobile navigation
-#: geniza/templates/snippets/sub_menu.html:7
-=======
 #. Translators: label for link to 'Search' page in main navigation
 #: geniza/templates/snippets/menu.html:6
 msgid "Search"
@@ -407,7 +387,6 @@
 
 #. Translators: label for main menu back button for mobile navigation
 #: geniza/templates/snippets/sub_menu.html:8
->>>>>>> 421ace43
 msgid "Return to main menu"
 msgstr ""
 
