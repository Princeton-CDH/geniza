import pytest
from django.http.request import HttpRequest
from django.http.response import HttpResponseRedirect
from wagtail.core.models import Page
from wagtail.core.models.sites import Site

<<<<<<< HEAD
from geniza.pages.models import ContentPage, HomePage


class TestHomePage:
    @pytest.mark.django_db
    def test_get_context(self):
        home_page = HomePage()
        assert home_page.get_context(HttpRequest())["page_type"] == "homepage"
=======
from geniza.pages.models import ContainerPage, ContentPage, HomePage
>>>>>>> fb2d4d56


class TestContentPage:
    @pytest.mark.django_db
    def test_get_context(self):
        content_page = ContentPage()
        assert content_page.get_context(HttpRequest())["page_type"] == "content-page"


class TestContainerPage:
    @pytest.mark.django_db
    def test_serve(self, client):
        # basic wagtail setup
        home_page = HomePage(title="Home page")
        root = Page.get_first_root_node()
        root.add_child(instance=home_page)
        container_page = ContainerPage(title="Container")
        home_page.add_child(instance=container_page)
        default_site = Site.objects.get(is_default_site=True)
        default_site.root_page = home_page
        default_site.save()

        # test GET request to initiate serve() functionality
        response = client.get(container_page.get_url())

        # container_page should redirect to home_page (its parent)
        assert isinstance(response, HttpResponseRedirect)
        assert response.status_code == 302
        assert response.url == home_page.get_url()

    @pytest.mark.django_db
    def test_show_in_menus(self):
        container_page = ContainerPage()
        # should set show_in_menus to True by default
        assert container_page.show_in_menus == True<|MERGE_RESOLUTION|>--- conflicted
+++ resolved
@@ -4,8 +4,7 @@
 from wagtail.core.models import Page
 from wagtail.core.models.sites import Site
 
-<<<<<<< HEAD
-from geniza.pages.models import ContentPage, HomePage
+from geniza.pages.models import ContainerPage, ContentPage, HomePage
 
 
 class TestHomePage:
@@ -13,9 +12,6 @@
     def test_get_context(self):
         home_page = HomePage()
         assert home_page.get_context(HttpRequest())["page_type"] == "homepage"
-=======
-from geniza.pages.models import ContainerPage, ContentPage, HomePage
->>>>>>> fb2d4d56
 
 
 class TestContentPage:
