--- conflicted
+++ resolved
@@ -20,11 +20,7 @@
 from django.conf.urls.static import static
 from django.contrib import admin
 from django.urls import include, path
-<<<<<<< HEAD
-from django.urls.conf import re_path
-from django.views.generic.base import RedirectView, TemplateView
-=======
->>>>>>> 30746a9b
+from django.views.generic.base import TemplateView
 from wagtail.admin import urls as wagtailadmin_urls
 from wagtail.contrib.sitemaps import Sitemap as WagtailSitemap
 from wagtail.contrib.sitemaps import views as sitemap_views
@@ -39,14 +35,11 @@
 }
 
 urlpatterns = [
-<<<<<<< HEAD
     path(
         "robots.txt",
         TemplateView.as_view(template_name="robots.txt", content_type="text/plain"),
     ),
     # redirect homepage to admin site for now
-=======
->>>>>>> 30746a9b
     path("admin/", admin.site.urls),
     path("accounts/", include("pucas.cas_urls")),
     path("i18n/", include("django.conf.urls.i18n")),
