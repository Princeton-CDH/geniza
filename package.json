--- conflicted
+++ resolved
@@ -34,14 +34,11 @@
     "@hotwired/stimulus": "^3.0.1",
     "@hotwired/stimulus-webpack-helpers": "^1.0.1",
     "@hotwired/turbo": "^7.1.0",
-<<<<<<< HEAD
     "@recogito/annotorious": "^2.7.2",
     "@recogito/annotorious-openseadragon": "^2.7.2",
     "@recogito/annotorious-toolbar": "^1.1.0",
     "annotorious-tahqiq": "github:Princeton-CDH/annotorious-tahqiq#87f628d2abb467fe13d5f2b2ea52d5664112c4a2",
-=======
     "angle-input": "^0.0.1",
->>>>>>> 80e88b0f
     "openseadragon": "^3.0.0",
     "stimulus-use": "^0.50.0-2"
   }
