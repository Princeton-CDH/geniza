<<<<<<< HEAD
{% set action_url = form_url or "/" %} {# use url if specified #}
<form action="{{ action_url }}" method="get" class="pa3 black-80">
        <label for="keywords" class="f4 b db mb2">Search by keyword or phrase</label>
        <input type="text" name="keywords" size="200"
            placeholder="search across metadata fields and transcriptions"
            value="{{ search_term }}"
            class="input-reset ba br3 ba b--black-20 pa2 mb2 db w-100 f5" type="text"/>
        <input class="br3 ba pv1 ph3" type="submit" value="Search"/>
=======
<form action="/" method="get" class="pa3 black-80">
    <label for="keywords" class="f4 b db mb2">Search by keyword or phrase</label>
    <input type="text" name="keywords" size="200"
    placeholder="search across metadata fields and transcriptions"
    value="{{ search_term }}"
    class="input-reset ba br3 ba b--black-20 pa2 mb2 db w-100 f5" type="text"/>

    <details class="pb2">
        <summary>Filter by tags</summary>
        <fieldset>
            {% if facets.facet_fields %}
            {% for tag, count in facets.facet_fields.tags_ss.items() %}
            <label class="pr2 fl w-10">
                <input name="tag" value="{{ tag }}" type="checkbox" {% if tag in selected_tags %} checked {% endif %}>
                {{ tag }} <span class="gray f7">({{ count }})</span>
            </label>
            {% endfor %}
            {% endif %}

            <!-- Include selected tags if they're not in results -->
            {% for tag in selected_tags %}
                {% if not facets.facet_fields or tag not in facets.facet_fields.tags_ss %}
                    <label class="pr2 fl w-10">
                        <input name="tag" value="{{ tag }}" type="checkbox" checked>
                        {{ tag }} <span class="gray f7">(0)</span>
                    </label>
                {% endif %}
            {% endfor  %}
        </fieldset>

        <div class="ma2">
            Show records that contain
            <label for="logical_or">
                <input type="radio" id="logical_or" name="tag_logic" value="logical_or"
                    {% if selected_tag_logic == "logical_or" %} checked {% endif %}>
                    ANY
            </label>
            <label for="logical_and">
                <input type="radio" id="logical_and" name="tag_logic" value="logical_and"
                    {% if selected_tag_logic == "logical_and" %} checked {% endif %}>
                    ALL
            </label>
            of these tags
        </div>
    </details>

    <input class="br3 ba pv1 ph3" type="submit" value="Search"/>
    <a href="{{ url_for('search') }}">
        <input class="br3 ba pv1 ph3" type="button" value="Reset">
    </a>
>>>>>>> 849bf656
</form><|MERGE_RESOLUTION|>--- conflicted
+++ resolved
@@ -1,22 +1,14 @@
-<<<<<<< HEAD
 {% set action_url = form_url or "/" %} {# use url if specified #}
 <form action="{{ action_url }}" method="get" class="pa3 black-80">
-        <label for="keywords" class="f4 b db mb2">Search by keyword or phrase</label>
-        <input type="text" name="keywords" size="200"
-            placeholder="search across metadata fields and transcriptions"
-            value="{{ search_term }}"
-            class="input-reset ba br3 ba b--black-20 pa2 mb2 db w-100 f5" type="text"/>
-        <input class="br3 ba pv1 ph3" type="submit" value="Search"/>
-=======
-<form action="/" method="get" class="pa3 black-80">
     <label for="keywords" class="f4 b db mb2">Search by keyword or phrase</label>
     <input type="text" name="keywords" size="200"
     placeholder="search across metadata fields and transcriptions"
     value="{{ search_term }}"
     class="input-reset ba br3 ba b--black-20 pa2 mb2 db w-100 f5" type="text"/>
 
+    {% if not no_tags %}
     <details class="pb2">
-        <summary>Filter by tags</summary>
+        <summary>Filter by tags {% if selected_tags %}({{ selected_tags|length }} tags selected){% endif %}</summary>
         <fieldset>
             {% if facets.facet_fields %}
             {% for tag, count in facets.facet_fields.tags_ss.items() %}
@@ -53,10 +45,12 @@
             of these tags
         </div>
     </details>
+    {% endif %}
 
     <input class="br3 ba pv1 ph3" type="submit" value="Search"/>
-    <a href="{{ url_for('search') }}">
-        <input class="br3 ba pv1 ph3" type="button" value="Reset">
+    {% if not no_tags %}
+    <a href="{{ action_url }}">
+        <input class="br3 ba pv1 ph3" type="button" value="Clear">
     </a>
->>>>>>> 849bf656
+    {% endif %}
 </form>