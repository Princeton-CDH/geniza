--- conflicted
+++ resolved
@@ -6,12 +6,6 @@
 export default class extends Controller {
     static targets = ["imageContainer"];
 
-<<<<<<< HEAD
-    iiifContainerTargetConnected() {
-        // inject OSD into the iiif container
-        const viewer = OpenSeadragon({
-            id: this.iiifContainerTarget.id,
-=======
     imageContainerTargetDisconnected(container) {
         // remove OSD on target disconnect (i.e. leaving page)
         const image = container.querySelector("img.iiif-image");
@@ -75,25 +69,16 @@
         // inject OSD into the image container
         let viewer = OpenSeadragon({
             element,
->>>>>>> adc04fe3
             prefixUrl:
                 "https://cdnjs.cloudflare.com/ajax/libs/openseadragon/3.0.0/images/",
             tileSources,
             sequenceMode: false,
             autoHideControls: true,
             showHomeControl: false,
-<<<<<<< HEAD
-            showRotationControl: true,
-            // Enable touch rotation on tactile devices
-            gestureSettingsTouch: {
-                pinchRotate: true,
-            },
-=======
             showZoomControl: false,
             showNavigationControl: false,
             showFullPageControl: false,
             showSequenceControl: false,
->>>>>>> adc04fe3
             crossOriginPolicy: "Anonymous",
             gestureSettingsTouch: {
                 pinchRotate: true,
@@ -101,19 +86,6 @@
             minZoomImageRatio: minZoom,
             maxZoomPixelRatio: maxZoom,
         });
-<<<<<<< HEAD
-
-        // store OSD viewer instance on the browser window for access with annotations
-        window.osd_viewer = viewer;
-    }
-
-    iiifContainerTargetDisconnected() {
-        // ensure OSD is removed on disconnect by removing all child nodes from target
-        while (this.iiifContainerTarget.firstChild) {
-            this.iiifContainerTarget.removeChild(
-                this.iiifContainerTarget.firstChild
-            );
-=======
         const zoomSlider = element.querySelector("input[type='range']");
         const zoomSliderLabel = element.querySelector(
             "label[for^='zoom-slider']"
@@ -178,7 +150,6 @@
                 // Handle issue on mobile that causes a scroll trap
                 window.scrollTo(zoomToggle.scrollTop);
             });
->>>>>>> adc04fe3
         }
         delete window.osd_viewer;
     }
