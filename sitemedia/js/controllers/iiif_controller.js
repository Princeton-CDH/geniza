// controllers/iiif_controller.js
import { Controller } from "@hotwired/stimulus";
import OpenSeadragon from "openseadragon";

export default class extends Controller {
    static targets = [
<<<<<<< HEAD
        "imageContainer",
=======
        "imageHeader",
        "osd",
        "rotateLeft",
        "rotateRight",
>>>>>>> edd21beb
        "image",
        "zoomSlider",
        "zoomSliderLabel",
        "zoomToggle",
    ];

<<<<<<< HEAD
    imageContainerTargetDisconnected() {
=======
    osdTargetDisconnected() {
>>>>>>> edd21beb
        // remove OSD on target disconnect (i.e. leaving page)
        this.deactivateDeepZoom();
    }
    handleDeepZoom(evt) {
        // Enable OSD and/or zoom based on zoom slider level
        // OSD needs to use DOM queries since it can't be assigned a target
<<<<<<< HEAD
        const OSD = this.imageContainerTarget.querySelector(
            ".openseadragon-container"
        );
        if (!OSD || OSD.style.opacity === "0") {
=======
        const OSD = this.osdTarget.querySelector(".openseadragon-container");
        if (!OSD || this.osdTarget.classList.contains("hidden")) {
>>>>>>> edd21beb
            const isMobile = evt.currentTarget.id.startsWith("zoom-toggle");
            this.activateDeepZoom({ isMobile });
        }
    }
    activateDeepZoom(settings) {
<<<<<<< HEAD
        // hide image and add OpenSeaDragon to container
        const height =
            this.imageContainerTarget.getBoundingClientRect()["height"];
        let OSD = this.imageContainerTarget.querySelector(
            ".openseadragon-container"
        );
        this.imageContainerTarget.style.height = `${height}px`;
        this.imageTarget.classList.remove("visible");
        this.imageTarget.classList.add("hidden");
        if (!OSD) {
            this.addOpenSeaDragon(settings);
            OSD = this.imageContainerTarget.querySelector(
                ".openseadragon-container"
            );
        }
        // OSD styles have to be set directly on the element instead of adding a class, due to
        // its use of inline styles
        OSD.style.position = "absolute";
        OSD.style.transition = "opacity 300ms ease, visibility 0s ease 0ms";
        OSD.style.visibility = "visible";
        OSD.style.opacity = "1";
        // OSD needs top offset due to margin, padding, and header elements
        if (settings.isMobile) {
            OSD.style.top = "122px";
        } else {
            OSD.style.top = "72px";
=======
        // scroll to top of controls
        this.imageHeaderTarget.scrollIntoView();
        // hide image and add OpenSeaDragon to container
        let OSD = this.osdTarget.querySelector(".openseadragon-container");
        if (!OSD) {
            this.addOpenSeaDragon(settings);
>>>>>>> edd21beb
        }
        this.imageTarget.classList.remove("visible");
        this.imageTarget.classList.add("hidden");
        this.osdTarget.classList.remove("hidden");
        this.osdTarget.classList.add("visible");
        this.rotateRightTarget.removeAttribute("disabled");
        this.rotateLeftTarget.removeAttribute("disabled");
    }
<<<<<<< HEAD

    deactivateDeepZoom() {
        // Hide OSD and show image
        const OSD = this.imageContainerTarget.querySelector(
            ".openseadragon-container"
        );
        if (OSD && this.imageTarget) {
            OSD.style.transition =
                "opacity 300ms ease, visibility 0s ease 300ms";
            OSD.style.visibility = "hidden";
            OSD.style.opacity = "0";
            this.imageTarget.classList.add("visible");
            this.imageTarget.classList.remove("hidden");
        }
=======
    deactivateDeepZoom() {
        this.imageTarget.classList.add("visible");
        this.imageTarget.classList.remove("hidden");
        this.osdTarget.classList.remove("visible");
        this.osdTarget.classList.add("hidden");
        this.rotateRightTarget.setAttribute("disabled", "true");
        this.rotateLeftTarget.setAttribute("disabled", "true");
>>>>>>> edd21beb
    }
    addOpenSeaDragon(settings) {
        const { isMobile } = settings;

        // constants for OSD
        const minZoom = 1.0; // Minimum zoom as a multiple of image size
        const maxZoom = 1.5; // Maximum zoom as a multiple of image size

        // inject OSD into the image container
        let viewer = OpenSeadragon({
<<<<<<< HEAD
            element: this.imageContainerTarget,
            prefixUrl:
                "https://cdnjs.cloudflare.com/ajax/libs/openseadragon/3.0.0/images/",
            tileSources: [this.imageContainerTarget.dataset.iiifUrl],
=======
            element: this.osdTarget,
            prefixUrl:
                "https://cdnjs.cloudflare.com/ajax/libs/openseadragon/3.0.0/images/",
            tileSources: [this.osdTarget.dataset.iiifUrl],
>>>>>>> edd21beb
            sequenceMode: false,
            autoHideControls: true,
            showHomeControl: false,
            // Enable touch rotation on tactile devices
            gestureSettingsTouch: {
                pinchRotate: true,
            },
            showZoomControl: false,
            showNavigationControl: false,
            showFullPageControl: false,
            showSequenceControl: false,
            crossOriginPolicy: "Anonymous",
            gestureSettingsTouch: {
                pinchRotate: true,
            },
            minZoomImageRatio: minZoom,
            maxZoomPixelRatio: maxZoom,
        });
        viewer.addHandler("open", () => {
            // zoom to current zoom
            viewer.viewport.zoomTo(parseFloat(this.zoomSliderTarget.value));
            // ensure image is positioned in top-left corner of viewer
            this.resetBounds(viewer);
            if (isMobile) {
                // zoom to 110% if on mobile
                viewer.viewport.zoomTo(1.1);
                if (!this.zoomToggleTarget.checked) {
                    this.zoomToggleTarget.checked = true;
                }
            }
            // initialize zoom slider
            this.zoomSliderTarget.setAttribute("min", minZoom);
            // use toPrecision to ensure no extra pixels on the right of the slider
            this.zoomSliderTarget.setAttribute(
                "max",
                viewer.viewport.getMaxZoom().toPrecision(2)
            );
            this.zoomSliderTarget.addEventListener(
                "input",
                this.handleZoomSliderInput(viewer, minZoom)
            );
            // initialize mobile zoom toggle
            this.zoomToggleTarget.addEventListener("input", (evt) => {
                // always first zoom to 100%
                viewer.viewport.zoomTo(1.0);
                if (!evt.currentTarget.checked) {
                    // wait to reset bounds until element is hidden
                    setTimeout(() => this.resetBounds(viewer), 300);
                    this.deactivateDeepZoom();
                } else {
                    // reset bounds immediately and zoom to 110%
                    this.resetBounds(viewer);
                    viewer.viewport.zoomTo(1.1);
                }
            });
            // initialize desktop rotation buttons
            this.rotateLeftTarget.addEventListener("click", () => {
                viewer.viewport.setRotation(viewer.viewport.getRotation() - 90);
            });
            this.rotateRightTarget.addEventListener("click", () => {
                viewer.viewport.setRotation(viewer.viewport.getRotation() + 90);
            });
        });
        viewer.addHandler("zoom", (evt) => {
            // Handle changes in the canvas zoom
            let { zoom } = evt;
            if (zoom <= minZoom) {
                // If zooming to less than 100%, force it to 100%
                zoom = minZoom;
            }
            // Set zoom slider value to the chosen percentage
            this.zoomSliderTarget.value = parseFloat(zoom);
            this.updateZoomUI(zoom, false);
        });
        return viewer;
    }
    handleZoomSliderInput(viewer, minZoom) {
        return (evt) => {
            // Handle changes in the zoom slider
            let zoom = parseFloat(evt.currentTarget.value);
            let deactivating = false;
            if (zoom <= minZoom) {
                // When zoomed back out to 100%, deactivate OSD
                zoom = minZoom;
                viewer.viewport.zoomTo(1.0);
                this.resetBounds(viewer);
                this.deactivateDeepZoom();
                deactivating = true;
                evt.currentTarget.value = minZoom;
            } else {
                // Zoom to the chosen percentage
                viewer.viewport.zoomTo(zoom);
            }
            this.updateZoomUI(zoom, deactivating);
        };
    }
    updateZoomUI(zoom, deactivating) {
        // update the zoom controls UI with the new value

        // update the zoom percentage label
        this.zoomSliderLabelTarget.textContent = `${(zoom * 100).toFixed(0)}%`;
        // update progress indication in slider track
        const percent =
            (zoom / this.zoomSliderTarget.getAttribute("max")) * 100;
        let secondColor = "var(--filter-active)";
        if (deactivating) {
            secondColor = "#9E9E9E";
            this.zoomSliderTarget.classList.remove("active-thumb");
        } else if (!this.zoomSliderTarget.classList.contains("active-thumb")) {
            this.zoomSliderTarget.classList.add("active-thumb");
        }
        this.zoomSliderTarget.style.background = `linear-gradient(to right, var(--link-primary) 0%, var(--link-primary) ${percent}%, ${secondColor} ${percent}%, ${secondColor} 100%)`;
    }
    resetBounds(viewer) {
        // Reset OSD viewer to the boundaries of the image, position in top left corner
        // (cannot use viewport.goHome() without hacks, as its bounds cannot be configured)
        const bounds = viewer.viewport.getBounds();
        const newBounds = new OpenSeadragon.Rect(
            0,
            0,
            bounds.width,
            bounds.height
        );
        viewer.viewport.fitBounds(newBounds, true);
        viewer.viewport.setRotation(0, true);
    }
}<|MERGE_RESOLUTION|>--- conflicted
+++ resolved
@@ -4,46 +4,35 @@
 
 export default class extends Controller {
     static targets = [
-<<<<<<< HEAD
         "imageContainer",
-=======
         "imageHeader",
         "osd",
         "rotateLeft",
         "rotateRight",
->>>>>>> edd21beb
         "image",
         "zoomSlider",
         "zoomSliderLabel",
         "zoomToggle",
     ];
 
-<<<<<<< HEAD
-    imageContainerTargetDisconnected() {
-=======
     osdTargetDisconnected() {
->>>>>>> edd21beb
         // remove OSD on target disconnect (i.e. leaving page)
         this.deactivateDeepZoom();
     }
     handleDeepZoom(evt) {
         // Enable OSD and/or zoom based on zoom slider level
         // OSD needs to use DOM queries since it can't be assigned a target
-<<<<<<< HEAD
         const OSD = this.imageContainerTarget.querySelector(
             ".openseadragon-container"
         );
-        if (!OSD || OSD.style.opacity === "0") {
-=======
-        const OSD = this.osdTarget.querySelector(".openseadragon-container");
         if (!OSD || this.osdTarget.classList.contains("hidden")) {
->>>>>>> edd21beb
             const isMobile = evt.currentTarget.id.startsWith("zoom-toggle");
             this.activateDeepZoom({ isMobile });
         }
     }
     activateDeepZoom(settings) {
-<<<<<<< HEAD
+        // scroll to top of controls
+        this.imageHeaderTarget.scrollIntoView();
         // hide image and add OpenSeaDragon to container
         const height =
             this.imageContainerTarget.getBoundingClientRect()["height"];
@@ -70,15 +59,8 @@
             OSD.style.top = "122px";
         } else {
             OSD.style.top = "72px";
-=======
-        // scroll to top of controls
-        this.imageHeaderTarget.scrollIntoView();
-        // hide image and add OpenSeaDragon to container
-        let OSD = this.osdTarget.querySelector(".openseadragon-container");
-        if (!OSD) {
-            this.addOpenSeaDragon(settings);
->>>>>>> edd21beb
-        }
+        }
+
         this.imageTarget.classList.remove("visible");
         this.imageTarget.classList.add("hidden");
         this.osdTarget.classList.remove("hidden");
@@ -86,7 +68,6 @@
         this.rotateRightTarget.removeAttribute("disabled");
         this.rotateLeftTarget.removeAttribute("disabled");
     }
-<<<<<<< HEAD
 
     deactivateDeepZoom() {
         // Hide OSD and show image
@@ -100,17 +81,13 @@
             OSD.style.opacity = "0";
             this.imageTarget.classList.add("visible");
             this.imageTarget.classList.remove("hidden");
-        }
-=======
-    deactivateDeepZoom() {
-        this.imageTarget.classList.add("visible");
-        this.imageTarget.classList.remove("hidden");
-        this.osdTarget.classList.remove("visible");
-        this.osdTarget.classList.add("hidden");
-        this.rotateRightTarget.setAttribute("disabled", "true");
-        this.rotateLeftTarget.setAttribute("disabled", "true");
->>>>>>> edd21beb
-    }
+            this.osdTarget.classList.remove("visible");
+            this.osdTarget.classList.add("hidden");
+            this.rotateRightTarget.setAttribute("disabled", "true");
+            this.rotateLeftTarget.setAttribute("disabled", "true");
+        }
+    }
+
     addOpenSeaDragon(settings) {
         const { isMobile } = settings;
 
@@ -120,17 +97,10 @@
 
         // inject OSD into the image container
         let viewer = OpenSeadragon({
-<<<<<<< HEAD
             element: this.imageContainerTarget,
             prefixUrl:
                 "https://cdnjs.cloudflare.com/ajax/libs/openseadragon/3.0.0/images/",
             tileSources: [this.imageContainerTarget.dataset.iiifUrl],
-=======
-            element: this.osdTarget,
-            prefixUrl:
-                "https://cdnjs.cloudflare.com/ajax/libs/openseadragon/3.0.0/images/",
-            tileSources: [this.osdTarget.dataset.iiifUrl],
->>>>>>> edd21beb
             sequenceMode: false,
             autoHideControls: true,
             showHomeControl: false,
@@ -207,6 +177,7 @@
         });
         return viewer;
     }
+
     handleZoomSliderInput(viewer, minZoom) {
         return (evt) => {
             // Handle changes in the zoom slider
