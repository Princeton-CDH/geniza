--- conflicted
+++ resolved
@@ -30,8 +30,14 @@
                     transcriptionContainer.nextElementSibling;
                 annotationContainer.style.display = "block";
                 transcriptionContainer.style.display = "none";
+
                 // style like transcription viewer
-                annotationContainer.classList.add("transcription");
+                // TODO: separate panel and transcription classes; transcription should only apply
+                // to actual transcription blocks
+                annotationContainer.classList.add(
+                    "transcription-panel",
+                    "transcription"
+                );
 
                 // grab iiif URL and manifest for tahqiq
                 const canvasURL = container.dataset.canvasUrl;
@@ -46,11 +52,17 @@
                 const image = container.querySelector("img.iiif-image");
                 // wait for each image to load fully before enabling OSD so we know its full height
                 if (image.complete) {
-                    this.activateDeepZoom(container, isMobile, editorSettings);
+                    this.activateDeepZoom(
+                        container,
+                        image,
+                        isMobile,
+                        editorSettings
+                    );
                 } else {
                     image.addEventListener("load", () => {
                         this.activateDeepZoom(
                             container,
+                            image,
                             isMobile,
                             editorSettings
                         );
@@ -65,52 +77,19 @@
         this.deactivateDeepZoom(container, image);
     }
     handleDeepZoom(evt) {
-        // Handle adjusting zoom slider or toggle switch
+        // Enable OSD and/or zoom based on zoom slider level
         const container = evt.currentTarget.parentNode.parentNode;
-        const isMobile = evt.currentTarget.id.startsWith("zoom-toggle");
-        const image = container.querySelector("img.iiif-image");
-        // wait for each image to load fully before enabling OSD so we know its full height
-        if (image.complete) {
-            this.activateDeepZoom(container, isMobile);
-        } else {
-            image.addEventListener("load", () => {
-                this.activateDeepZoom(container, isMobile);
-            });
-        }
-    }
-    activateDeepZoom(container, isMobile, editorSettings) {
-        // Enable OSD and/or zoom based on zoom slider level (if not already enabled)
-        let OSD = container.querySelector(".openseadragon-container");
-<<<<<<< HEAD
+        const OSD = container.querySelector(".openseadragon-container");
         const image = container.querySelector("img.iiif-image");
         if (!OSD || OSD.style.opacity === "0") {
-            // hide image and add OpenSeaDragon to container
-            const height = container.getBoundingClientRect()["height"];
-            container.style.height = `${height}px`;
-            image.classList.remove("visible");
-            image.classList.add("hidden");
-            if (!OSD) {
-                this.addOpenSeaDragon(
-                    container,
-                    [container.dataset.iiifUrl],
-                    isMobile,
-                    editorSettings
-                );
-                OSD = container.querySelector(".openseadragon-container");
-            }
-            // OSD styles have to be set directly on the element instead of adding a class, due to
-            // its use of inline styles
-            OSD.style.position = "absolute";
-            OSD.style.transition = "opacity 300ms ease, visibility 0s ease 0ms";
-            OSD.style.visibility = "visible";
-            OSD.style.opacity = "1";
-            // OSD needs top offset due to margin, padding, and header elements
-            if (isMobile) {
-                OSD.style.top = "122px";
-            } else {
-                OSD.style.top = "118px";
-            }
-=======
+            const isMobile = evt.currentTarget.id.startsWith("zoom-toggle");
+            this.activateDeepZoom(container, image, isMobile);
+        }
+    }
+    activateDeepZoom(container, image, isMobile, editorSettings) {
+        // hide image and add OpenSeaDragon to container
+        const height = container.getBoundingClientRect()["height"];
+        let OSD = container.querySelector(".openseadragon-container");
         container.style.height = `${height}px`;
         image.classList.remove("visible");
         image.classList.add("hidden");
@@ -118,7 +97,8 @@
             this.addOpenSeaDragon(
                 container,
                 [container.dataset.iiifUrl],
-                isMobile
+                isMobile,
+                editorSettings
             );
             OSD = container.querySelector(".openseadragon-container");
         }
@@ -133,7 +113,6 @@
             OSD.style.top = "122px";
         } else {
             OSD.style.top = "72px";
->>>>>>> e866566d
         }
     }
 
@@ -254,13 +233,6 @@
             zoomSlider.value = parseFloat(zoom);
             this.updateZoomUI(zoom, false, zoomSlider, zoomSliderLabel);
         });
-<<<<<<< HEAD
-        if (isMobile) {
-            viewer.addHandler("canvas-release", () => {
-                // Handle issue on mobile that causes a scroll trap
-                window.scrollTo(zoomToggle.scrollTop);
-            });
-        }
         // if in editor mode, enable annotorious-tahqiq
         if (editorSettings) {
             const { config, canvasURL, manifestId, annotationContainer } =
@@ -280,8 +252,6 @@
             // Initialize the TranscriptionEditor plugin
             new TranscriptionEditor(anno, storagePlugin, annotationContainer);
         }
-=======
->>>>>>> e866566d
     }
     updateZoomUI(zoom, deactivating, slider, label) {
         // update the zoom controls UI with the new value
