// -----------------------------------------------------------------------------
// Colors used across the project, including the theme.
// -----------------------------------------------------------------------------

@use "sass:color";
@use "sass:map";
@use "sass:meta";

// Basics
$white: #ffffff;
$black: #161616;
$blue: #146feb;
$transparent: transparent;

// Grays
$dark-gray: #3d3d3d;
$gray: #9e9e9e;
$light-gray: #ebebeb;
$off-white: #f7f7f7;

// Theme colors
<<<<<<< HEAD
$theme: (
    "primary": #436043,
    "secondary": #567856,
    "tertiary": #7bac7b,
    "link-primary": #567856,
    "link-secondary": #436043,
    "on-primary": $white,
    "on-secondary": $white,
    "on-tertiary": $black,
    "background": $white,
    "background-light": $off-white,
    "on-background": $black,
    "on-background-light": $black,
);

// Dark mode theme colors
$dark-theme: (
    "primary": #c37f97,
    "secondary": #b76680,
    "tertiary": #b05070,
    "link-primary": #c37f97,
    "link-secondary": #b76680,
    "on-primary": $black,
    "on-secondary": $black,
    "on-tertiary": $black,
    "background": $black,
    "background-light": $dark-gray,
    "on-background": $white,
    "on-background-light": $white,
);

/*
 * Mixin for applying theme colors: sets a given property by looking up
 * the color in the theme by name, and automatically switches it to the
 * corresponding dark mode version using a media query.
 *
 * @param {string} $color - The color name to look up in the theme
 * @param {string} $property - The CSS property to set; default "color"
 *
 */
@mixin apply-theme($color, $property: color) {
    #{$property}: map.get($theme, $color);

    @media (prefers-color-scheme: dark) {
        #{$property}: map.get($dark-theme, $color);
    }
=======
@mixin light-mode {
    --primary: #436043;
    --secondary: #567856;
    --tertiary: #7bac7b;
    --on-primary: #ffffff;
    --on-secondary: #ffffff;
    --on-tertiary: #161616;
    --background: #ffffff;
    --background-light: #f7f7f7;
    --on-background: #161616;
    --on-background-light: #161616;
}

// Dark mode theme colors
@mixin dark-mode {
    --primary: #c37f97;
    --secondary: #b76680;
    --tertiary: #b05070;
    --on-primary: #161616;
    --on-secondary: #161616;
    --on-tertiary: #161616;
    --background: #161616;
    --background-light: #3d3d3d;
    --on-background: #ffffff;
    --on-background-light: #ffffff;
>>>>>>> 97ec9095
}
body {
    @include light-mode;
    @media (prefers-color-scheme: dark) {
        @include dark-mode;
    }
    &.light-mode {
        @include light-mode;
    }
    &.dark-mode {
        @include dark-mode;
    }
}<|MERGE_RESOLUTION|>--- conflicted
+++ resolved
@@ -18,59 +18,12 @@
 $light-gray: #ebebeb;
 $off-white: #f7f7f7;
 
-// Theme colors
-<<<<<<< HEAD
-$theme: (
-    "primary": #436043,
-    "secondary": #567856,
-    "tertiary": #7bac7b,
-    "link-primary": #567856,
-    "link-secondary": #436043,
-    "on-primary": $white,
-    "on-secondary": $white,
-    "on-tertiary": $black,
-    "background": $white,
-    "background-light": $off-white,
-    "on-background": $black,
-    "on-background-light": $black,
-);
-
-// Dark mode theme colors
-$dark-theme: (
-    "primary": #c37f97,
-    "secondary": #b76680,
-    "tertiary": #b05070,
-    "link-primary": #c37f97,
-    "link-secondary": #b76680,
-    "on-primary": $black,
-    "on-secondary": $black,
-    "on-tertiary": $black,
-    "background": $black,
-    "background-light": $dark-gray,
-    "on-background": $white,
-    "on-background-light": $white,
-);
-
-/*
- * Mixin for applying theme colors: sets a given property by looking up
- * the color in the theme by name, and automatically switches it to the
- * corresponding dark mode version using a media query.
- *
- * @param {string} $color - The color name to look up in the theme
- * @param {string} $property - The CSS property to set; default "color"
- *
- */
-@mixin apply-theme($color, $property: color) {
-    #{$property}: map.get($theme, $color);
-
-    @media (prefers-color-scheme: dark) {
-        #{$property}: map.get($dark-theme, $color);
-    }
-=======
 @mixin light-mode {
     --primary: #436043;
     --secondary: #567856;
     --tertiary: #7bac7b;
+    --link-primary: #567856;
+    --link-secondary: #436043;
     --on-primary: #ffffff;
     --on-secondary: #ffffff;
     --on-tertiary: #161616;
@@ -85,6 +38,8 @@
     --primary: #c37f97;
     --secondary: #b76680;
     --tertiary: #b05070;
+    --link-primary: #c37f97;
+    --link-secondary: #b76680;
     --on-primary: #161616;
     --on-secondary: #161616;
     --on-tertiary: #161616;
@@ -92,8 +47,8 @@
     --background-light: #3d3d3d;
     --on-background: #ffffff;
     --on-background-light: #ffffff;
->>>>>>> 97ec9095
 }
+
 body {
     @include light-mode;
     @media (prefers-color-scheme: dark) {
