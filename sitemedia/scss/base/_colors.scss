--- conflicted
+++ resolved
@@ -35,16 +35,13 @@
     --on-background: #161616;
     --on-background-25: rgba(0, 0, 0, 0.25);
     --on-background-light: #161616;
-<<<<<<< HEAD
-    --logo: #161616;
-=======
     --on-background-light-alt: #3d3d3d;
     --on-background-gray: #161616;
     --disabled: #9e9e9e;
     --tabs-bottom: #ebebeb;
     --tabs-bottom-hover: #3d3d3d;
     --tabs-focus: #567856;
->>>>>>> a246aaaa
+    --logo: #161616;
 }
 
 // Dark mode theme colors
@@ -65,16 +62,13 @@
     --on-background: #ffffff;
     --on-background-25: rgba(255, 255, 255, 0.25);
     --on-background-light: #ffffff;
-<<<<<<< HEAD
-    --logo: #f7f7f7;
-=======
     --on-background-light-alt: #ebebeb;
     --on-background-gray: #161616;
     --disabled: #9e9e9e;
     --tabs-bottom: #3d3d3d;
     --tabs-bottom-hover: #ebebeb;
     --tabs-focus: #146feb;
->>>>>>> a246aaaa
+    --logo: #f7f7f7;
 }
 
 body {
