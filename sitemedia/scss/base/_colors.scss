// -----------------------------------------------------------------------------
// Colors used across the project, including the theme.
// -----------------------------------------------------------------------------

@use "sass:color";
@use "sass:map";
@use "sass:meta";

// Basics
$white: #ffffff;
$black: #161616;
$blue: #146feb;
$transparent: transparent;

// Grays
$dark-gray: #3d3d3d;
$gray: #9e9e9e;
$light-gray: #ebebeb;
$off-white: #f7f7f7;

@mixin light-mode {
    --primary: #436043;
    --primary-80: rgba(67, 96, 67, 0.8);
    --secondary: #567856;
    --secondary-80: rgba(86, 120, 86, 0.8);
    --tertiary: #7bac7b;
    --link-primary: #567856;
    --link-secondary: #436043;
    --on-primary: #ffffff;
    --on-secondary: #ffffff;
    --on-tertiary: #161616;
    --background: #ffffff;
    --background-light: #f7f7f7;
    --background-gray: #ebebeb;
    --on-background: #161616;
    --on-background-25: rgba(0, 0, 0, 0.25);
    --on-background-light: #161616;
<<<<<<< HEAD
    --on-background-light-alt: #3d3d3d;
    --on-background-gray: #161616;
=======
    --disabled: #9e9e9e;
    --tabs-bottom: #ebebeb;
    --tabs-bottom-hover: #3d3d3d;
    --tabs-focus: #567856;
>>>>>>> 4d854bb2
}

// Dark mode theme colors
@mixin dark-mode {
    --primary: #c37f97;
    --primary-80: rgba(183, 102, 128, 0.8);
    --secondary: #b76680;
    --secondary-80: rgba(195, 127, 151, 0.8);
    --tertiary: #b05070;
    --link-primary: #c37f97;
    --link-secondary: #b76680;
    --on-primary: #161616;
    --on-secondary: #161616;
    --on-tertiary: #ffffff;
    --background: #161616;
    --background-light: #3d3d3d;
    --background-gray: #9e9e9e;
    --on-background: #ffffff;
    --on-background-25: rgba(255, 255, 255, 0.25);
    --on-background-light: #ffffff;
<<<<<<< HEAD
    --on-background-light-alt: #ebebeb;
    --on-background-gray: #161616;
=======
    --disabled: #9e9e9e;
    --tabs-bottom: #3d3d3d;
    --tabs-bottom-hover: #ebebeb;
    --tabs-focus: #146feb;
>>>>>>> 4d854bb2
}

body {
    @include light-mode;
    @media (prefers-color-scheme: dark) {
        @include dark-mode;
    }
    &.light-mode {
        @include light-mode;
    }
    &.dark-mode {
        @include dark-mode;
    }
}<|MERGE_RESOLUTION|>--- conflicted
+++ resolved
@@ -35,15 +35,12 @@
     --on-background: #161616;
     --on-background-25: rgba(0, 0, 0, 0.25);
     --on-background-light: #161616;
-<<<<<<< HEAD
     --on-background-light-alt: #3d3d3d;
     --on-background-gray: #161616;
-=======
     --disabled: #9e9e9e;
     --tabs-bottom: #ebebeb;
     --tabs-bottom-hover: #3d3d3d;
     --tabs-focus: #567856;
->>>>>>> 4d854bb2
 }
 
 // Dark mode theme colors
@@ -64,15 +61,12 @@
     --on-background: #ffffff;
     --on-background-25: rgba(255, 255, 255, 0.25);
     --on-background-light: #ffffff;
-<<<<<<< HEAD
     --on-background-light-alt: #ebebeb;
     --on-background-gray: #161616;
-=======
     --disabled: #9e9e9e;
     --tabs-bottom: #3d3d3d;
     --tabs-bottom-hover: #ebebeb;
     --tabs-focus: #146feb;
->>>>>>> 4d854bb2
 }
 
 body {
