// -----------------------------------------------------------------------------
// Colors used across the project, including the theme.
// -----------------------------------------------------------------------------

@use "sass:color";
@use "sass:map";
@use "sass:meta";

// Basics
$white: #ffffff;
$black: #000000;
$transparent: transparent;

// Grays (warm)
$gray-5: #fafaf9;
$gray-10: #f5f5f4;
$gray-20: #e7e5e4;
$gray-30: #d6d3d1;
$gray-40: #a8a29e;
$gray-50: #78716c;
$gray-60: #57534e;
$gray-70: #44403c;
$gray-80: #292524;
$gray-90: #1c1917;

// Cool grays
$cool-gray-5: #f9fafb;
$cool-gray-10: #f3f4f6;
$cool-gray-20: #e5e7eb;
$cool-gray-30: #d1d5db;
$cool-gray-40: #9ca3af;
$cool-gray-50: #6b7280;
$cool-gray-60: #4b5563;
$cool-gray-70: #374151;
$cool-gray-80: #1f2937;
$cool-gray-90: #111827;

// Theme colors
$theme: (
    "primary": #223c97,
    "secondary": #5bbbc1,
    "on-background": #292524,
    "on-background-light": #646464,
<<<<<<< HEAD
    "background": #ffffff,
    "gray-10-background": $gray-10,
    "gray-40-line": $gray-40,
=======
    "nav-outline": $gray-40,
    "background": #f3f4f6,
>>>>>>> 97616225
    "on-primary": #ffffff,
    "on-secondary": #000000,
);

// Dark mode theme colors
$dark-theme: (
    "primary": #223c97,
    "secondary": #5bbbc1,
    "on-background": #d6d3d1,
    "on-background-light": rgba(214, 211, 209, 0.66),
    "nav-outline": $gray-60,
    "background": #1f2937,
    "gray-10-background": rgba(255, 255, 255, 0.1),
    "gray-40-line": rgba(255, 255, 255, 0.4),
    "on-primary": #ffffff,
    "on-secondary": #000000,
);

/*
 * Mixin for applying theme colors: sets a given property by looking up
 * the color in the theme by name, and automatically switches it to the
 * corresponding dark mode version using a media query.
 *
 * @param {string} $color - The color name to look up in the theme
 * @param {string} $property - The CSS property to set; default "color"
 *
 */
@mixin apply-theme($color, $property: color) {
    #{$property}: map.get($theme, $color);

    @media (prefers-color-scheme: dark) {
        #{$property}: map.get($dark-theme, $color);
    }
}

/*
 * Like @apply-theme, but sets both the background and text color using
 * the corresponding pair (e.g. primary and on-primary). The combo is selected
 * by background color.
 *
 * @param {string} $color - The background color name to look up in the theme
 *
 */
@mixin apply-combo($background) {
    color: map.get($theme, "on-#{$background}");
    background-color: map.get($theme, $background);

    @media (prefers-color-scheme: dark) {
        color: map.get($dark-theme, "on-#{$background}");
        background-color: map.get($dark-theme, $background);
    }
}<|MERGE_RESOLUTION|>--- conflicted
+++ resolved
@@ -41,14 +41,10 @@
     "secondary": #5bbbc1,
     "on-background": #292524,
     "on-background-light": #646464,
-<<<<<<< HEAD
     "background": #ffffff,
     "gray-10-background": $gray-10,
     "gray-40-line": $gray-40,
-=======
     "nav-outline": $gray-40,
-    "background": #f3f4f6,
->>>>>>> 97616225
     "on-primary": #ffffff,
     "on-secondary": #000000,
 );
