// -----------------------------------------------------------------------------
// Colors used across the project, including the theme.
// -----------------------------------------------------------------------------

@use "sass:color";
@use "sass:map";
@use "sass:meta";

// Basics
$white: #ffffff;
$black: #161616;
$blue: #146feb;
$transparent: transparent;

// Grays
$dark-gray: #3d3d3d;
$gray: #9e9e9e;
$light-gray: #ebebeb;
$off-white: #f7f7f7;

@mixin light-mode {
    // primary theme colors
    --primary: #436043;
    --primary-80: rgba(67, 96, 67, 0.8);
    --secondary: #567856;
    --secondary-80: rgba(86, 120, 86, 0.8);
    --tertiary: #7bac7b;
    --link-primary: #567856;
    --link-secondary: #436043;
    --on-primary: #ffffff;
    --on-secondary: #ffffff;
    --on-tertiary: #161616;
    // background colors
    --background: #ffffff;
    --background-light: #f7f7f7;
    --background-gray: #ebebeb;
    // text on background
    --on-background: #161616;
    --on-background-alt: #3d3d3d;
    --on-background-25: rgba(0, 0, 0, 0.25);
    --on-background-125: rgba(0, 0, 0, 0.125);
    --on-background-light: #161616;
    --on-background-light-alt: #3d3d3d;
    --on-background-gray: #161616;
    // focused buttons
    --focus: #567856;
    // disabled links
    --disabled: #9e9e9e;
    // tab navigation colors
    --tabs-bottom: #ebebeb;
    --tabs-bottom-hover: #3d3d3d;
    // logo fill color
    --logo: #161616;
    // icon button colors (e.g. "view document details")
    --icon-button: #567856;
    --icon-button-active: #436043;
    --icon-button-hover: #3d3d3d;
    // button colors
    --button-primary: #567856;
    --button-focus: #161616;
    // border colors for (unfocused) filters
    --filter-border: rgba(0, 0, 0, 0.25);
    // active filter, metadata bullet color, zoom slider control
    --filter-active: #7bac7b;
    // "in PGP since" text, edition text in ITT panel
    --input-date-text: #595959;
    // permalink icon
    --permalink-icon: #f7f7f7;
    --permalink-icon-bg: #3d3d3d;
    // placeholder text for date input
    --date-placeholder: #595959;
<<<<<<< HEAD
    // toggle icons for ITT panel
    --toggle: #161616;
    --toggle-background: #ffffff;
    --disabled-toggle-background: #ffffff;
=======
    // JTS logo in image permissions
    --jts-logo: #231f20;
>>>>>>> 7d8b8e3f
}

// Dark mode theme colors
@mixin dark-mode {
    // primary theme colors
    --primary: #c37f97;
    --primary-80: rgba(183, 102, 128, 0.8);
    --secondary: #b76680;
    --secondary-80: rgba(195, 127, 151, 0.8);
    --tertiary: #b05070;
    --link-primary: #c37f97;
    --link-secondary: #b76680;
    --on-primary: #161616;
    --on-secondary: #161616;
    --on-tertiary: #ffffff;
    // background colors
    --background: #161616;
    --background-light: #222222;
    --background-gray: #3d3d3d;
    // text on background
    --on-background: #ffffff;
    --on-background-alt: #9e9e9e;
    --on-background-25: rgba(122, 122, 122, 0.25);
    --on-background-125: rgba(122, 122, 122, 0.125);
    --on-background-light: #ffffff;
    --on-background-light-alt: #ebebeb;
    --on-background-gray: #ffffff;
    // focused buttons
    --focus: #146feb;
    // disabled links
    --disabled: #3d3d3d;
    // tab navigation colors
    --tabs-bottom: #3d3d3d;
    --tabs-bottom-hover: #ebebeb;
    // logo fill color
    --logo: #f7f7f7;
    // icon button colors (e.g. "view document details")
    --icon-button: #ffffff;
    --icon-button-active: #ffffff;
    --icon-button-bottom-hover: #ffffff;
    // button colors
    --button-primary: #ffffff;
    --button-focus: #146feb;
    // border colors for (unfocused) filters
    --filter-border: #161616;
    // active filter, metadata bullet color, zoom slider control
    --filter-active: #c37f97;
    // "in PGP since" text, edition text in ITT panel
    --input-date-text: #cfcfcf;
    // permalink icon
    --permalink-icon: #3d3d3d;
    --permalink-icon-bg: #f7f7f7;
    // placeholder text for date input
    --date-placeholder: #ebebeb;
<<<<<<< HEAD
    // toggle icons for ITT panel
    --toggle: #161616;
    --toggle-background: #ffffff;
    --disabled-toggle-background: #595959;
=======
    // JTS logo in image permissions
    --jts-logo: #ffffff;
>>>>>>> 7d8b8e3f
}

html {
    @include light-mode;
    @media (prefers-color-scheme: dark) {
        @include dark-mode;
    }
    &.light-mode {
        @include light-mode;
    }
    &.dark-mode {
        @include dark-mode;
    }
}<|MERGE_RESOLUTION|>--- conflicted
+++ resolved
@@ -69,15 +69,12 @@
     --permalink-icon-bg: #3d3d3d;
     // placeholder text for date input
     --date-placeholder: #595959;
-<<<<<<< HEAD
     // toggle icons for ITT panel
     --toggle: #161616;
     --toggle-background: #ffffff;
     --disabled-toggle-background: #ffffff;
-=======
     // JTS logo in image permissions
     --jts-logo: #231f20;
->>>>>>> 7d8b8e3f
 }
 
 // Dark mode theme colors
@@ -132,15 +129,12 @@
     --permalink-icon-bg: #f7f7f7;
     // placeholder text for date input
     --date-placeholder: #ebebeb;
-<<<<<<< HEAD
     // toggle icons for ITT panel
     --toggle: #161616;
     --toggle-background: #ffffff;
     --disabled-toggle-background: #595959;
-=======
     // JTS logo in image permissions
     --jts-logo: #ffffff;
->>>>>>> 7d8b8e3f
 }
 
 html {
