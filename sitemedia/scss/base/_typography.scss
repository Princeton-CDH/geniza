--- conflicted
+++ resolved
@@ -265,7 +265,6 @@
     line-height: 1.5;
 }
 
-<<<<<<< HEAD
 // label for metadata in search results
 @mixin meta-label {
     @include caption;
@@ -275,8 +274,6 @@
     }
 }
 
-=======
->>>>>>> fbd984cb
 // small body text, e.g. for descriptions in search results
 @mixin body-sm {
     font-family: fonts.$primary;
