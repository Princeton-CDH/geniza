--- conflicted
+++ resolved
@@ -111,8 +111,6 @@
             padding-top: spacing.$spacing-md;
         }
     }
-<<<<<<< HEAD
-=======
 
     // Attribution and license text
     details.permissions {
@@ -215,7 +213,6 @@
             }
         }
     }
->>>>>>> 1aca4fea
 }
 
 // OpenSeaDragon full screen
