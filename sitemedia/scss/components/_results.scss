// -----------------------------------------------------------------------------
// Lists of search results for documents.
// -----------------------------------------------------------------------------

@use "../base/breakpoints";
@use "../base/container";
@use "../base/spacing";
@use "../base/typography";
@use "../base/colors";

section#document-list {
    // count of results
    h1 {
        @include container.two-column;
        @include typography.caption;
        text-align: center;
        margin: spacing.$spacing-sm 0;
    }
    // list of results
    ol {
        list-style: none;
        @include container.two-column;
        margin-top: spacing.$spacing-2xl;
        @include breakpoints.for-tablet-landscape-up {
            margin-top: spacing.$spacing-4xl;
        }
    }
    nav.pagination + ol {
        margin-top: 0;
        @include breakpoints.for-tablet-landscape-up {
            margin-top: spacing.$spacing-md;
        }
    }
}

// single result
.search-result {
    margin-left: spacing.$spacing-2xl;
    @include container.two-column;
    display: flex;
    justify-content: space-between;
    flex-flow: column;

    // spacing in between results
    & + .search-result {
        margin-top: spacing.$spacing-lg;
    }

    // First row on mobile, left column on larger
    section:first-of-type {
        max-width: container.$measure;
        display: flex;
        flex-flow: column;

        // document titles
        .title {
            position: relative;

            // anchor counter to h2 instead of li, for alignment regardless of tags
            .counter {
                margin-left: -#{spacing.$spacing-2xl};
                text-align: left;
                float: left;
                font-weight: bold;
            }

            // document type, inside title
            .doctype {
                @include typography.doctype;
            }
        }

        // other document metadata
        .metadata {
            grid-template-columns: auto 1fr;
            column-gap: 1rem;
        }

        // document description, transcription
        .description,
        .transcription {
            margin: spacing.$spacing-md 0;

            // keywords in context
            em {
                @include colors.apply-theme("primary");
                font-weight: bold;
            }
            /* solr returns multiple matches in text without space between */
            em + em {
                &::before {
                    content: " ";
                }
            }
        }

<<<<<<< HEAD
=======
        // styles specific to transcription
        .transcription {
            @include typography.transcription;
            @include typography.hebrew;
            align-self: flex-end;
            text-align: right;
            direction: rtl;
            white-space: pre-line;
        }

>>>>>>> fbd86880
        // document scholarship records
        .scholarship {
            @include typography.meta;
            display: flex;
            flex-flow: row wrap;
            & span {
                padding-right: spacing.$spacing-md;
                &:last-child {
                    padding-right: 0;
                }
            }
        }

        // document tags
        ul.tags {
            margin-top: spacing.$spacing-md;
        }
    }

    .view-link {
        display: flex;
        align-items: center;
        width: max-content;
        margin-left: auto;
        margin-top: spacing.$spacing-md;
        @include typography.meta;
        i {
            margin-left: spacing.$spacing-2xs;
            @include breakpoints.for-tablet-landscape-up {
                margin-left: spacing.$spacing-sm;
            }
            @include typography.headline-2;
        }
    }
}

// styles specific to transcription;
// appear in search results and in mirador viewer
.transcription {
    text-align: right;
    direction: rtl;

    li {
        white-space: pre-line;
        margin-right: 2em; /* shift to make space for line numbers */
    }

    .mirador-viewer & h1 {
        @include typography.headline-3;
        text-align: left;
    }

    /* some transcription styles adapted from local admin site css */
    li::before {
        /* use pseudo marker to avoid periods for line numbers */
        content: attr(value);
        margin-right: -2em; /* shift outside text margin */
        text-align: right;
        float: right;
        font-weight: bold;
    }

    li::marker {
        direction: rtl;
    }
}<|MERGE_RESOLUTION|>--- conflicted
+++ resolved
@@ -94,19 +94,6 @@
             }
         }
 
-<<<<<<< HEAD
-=======
-        // styles specific to transcription
-        .transcription {
-            @include typography.transcription;
-            @include typography.hebrew;
-            align-self: flex-end;
-            text-align: right;
-            direction: rtl;
-            white-space: pre-line;
-        }
-
->>>>>>> fbd86880
         // document scholarship records
         .scholarship {
             @include typography.meta;
@@ -146,6 +133,10 @@
 // styles specific to transcription;
 // appear in search results and in mirador viewer
 .transcription {
+    @include typography.transcription;
+    @include typography.hebrew;
+    align-self: flex-end;
+
     text-align: right;
     direction: rtl;
 
