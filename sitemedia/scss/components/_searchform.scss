--- conflicted
+++ resolved
@@ -118,13 +118,8 @@
         }
     }
 }
-<<<<<<< HEAD
 main.search form fieldset#sort {
-    order: 3;
-=======
-#search main form fieldset#sort {
     order: 4;
->>>>>>> 338696d7
     // sort options select (uses details/summary)
     details.sort-select {
         position: relative;
