// -----------------------------------------------------------------------------
// Document search form.
// -----------------------------------------------------------------------------

@use "../base/a11y";
@use "../base/breakpoints";
@use "../base/colors";
@use "../base/container";
@use "../base/spacing";
@use "../base/typography";

/*
 * Mixin to add a box-shadow given a color.
 * @param {color} $color - The color variable
*/
@mixin box-shadow($color) {
    box-shadow: 0px 2px 4px $color;
}

/*
 * Mixin for form button colors in all four states:
 * default, focus, hover, active.
 */
@mixin form-button-colors {
    color: var(--secondary);
    background-color: var(--background-light);
    @include box-shadow(var(--on-background-25));
    &:focus {
        outline: none;
        @include box-shadow(var(--secondary-80));
    }
    &:hover {
        box-shadow: none;
        color: var(--on-secondary);
        background-color: var(--secondary);
    }
    &:active {
        box-shadow: none;
        color: var(--on-primary);
        background-color: var(--primary);
    }
    transition: background-color 0.15s ease-in-out, color 0.15s ease,
        box-shadow 0.15s ease;
}

/*
 * Mixin for form drop shadow in three states:
 * default, focus, active.
 */
@mixin form-drop-shadow($with-default: "true") {
    transition: box-shadow 0.15s ease;
    @include box-shadow(var(--on-background-25));
    &:focus,
    &:focus-within {
        outline: none;
        @include box-shadow(var(--secondary-80));
    }
    &:active {
        @include box-shadow(var(--primary-80));
    }
}

// search form
main.search form fieldset {
    @include container.two-column;
    max-width: 100%;
    display: flex;
    flex-flow: row wrap;
    align-items: center;
    justify-content: flex-start;
}
main.search form fieldset#query {
    order: 1;
    // search box
    input[type="search"] {
        max-width: calc(100% - 2.75rem - #{spacing.$spacing-sm});
        flex: 1 1 auto;
        border: none;
        margin-right: spacing.$spacing-sm;
        height: 2.5rem;
        padding: 0 0 0 spacing.$spacing-sm;
        @include typography.form-option;
        background-color: var(--background-light);
        color: var(--on-background-light);
        @include form-drop-shadow;
        &::placeholder {
            color: var(--on-background);
        }
        &:hover::placeholder,
        &:active::placeholder {
            color: var(--on-background-light-alt);
        }
    }
    button[type="submit"] {
        position: relative;
        flex: 0 1 2.5rem;
        width: auto;
        height: 2.5rem;
        border-radius: 0;
        margin-left: 0;
        display: flex;
        align-items: center;
        justify-content: center;
        border: none;
        @include form-button-colors;
        @include breakpoints.for-tablet-landscape-up {
            flex-basis: 3rem;
            height: 2.5rem;
        }
        // Magnifying glass icon
        &::after {
            content: "\f5e6"; // phosphor magnifying glass bold icon
            @include typography.icon-button-sm;
            @include breakpoints.for-tablet-landscape-up {
                content: "\f20a"; // phosphor magnifying glass icon
                @include typography.icon-button-md;
            }
        }
    }
}
main.search form fieldset#sort {
    order: 3;
    // sort options select (uses details/summary)
    details.sort-select {
        position: relative;
        flex: 1 1 auto;
        min-height: 2.5rem;
        max-width: 100%;
        @include breakpoints.for-tablet-landscape-up {
            min-width: auto;
            max-width: 23rem;
        }
        summary {
            display: flex;
            min-height: 2.5rem;
            cursor: pointer;
            margin-top: spacing.$spacing-sm;
            // Suppress default details marker
            &::-webkit-details-marker {
                display: none;
            }
            span,
            button {
                cursor: pointer;
                background-color: var(--background-light);
                color: var(--on-background-light);
            }
            span {
                flex: 1 1 auto;
                display: flex;
                max-width: 100%;
                align-items: center;
                padding: spacing.$spacing-2xs 0.7rem;
                margin-right: spacing.$spacing-sm;
                @include typography.form-option-sm;
                @include form-drop-shadow;
            }
            div[role="button"] {
                @include form-button-colors;
                flex: 1 1 2.0625rem;
                width: auto;
                max-width: 2.0625rem;
                display: flex;
                align-items: center;
                justify-content: center;
                &::after {
                    content: "\f0c2"; // phosphor caret-down icon
                    @include typography.icon-button-md;
                }
            }
            &:focus {
                outline: none;
            }
            // Focus styles using box-shadow
            &:focus span,
            &:focus div[role="button"],
            &:focus-within span,
            &:focus-within div[role="button"],
            &:focus + ul,
            &:focus-within + ul {
                @include box-shadow(var(--secondary-80));
            }
            &:focus-within + ul:active {
                @include box-shadow(var(--primary-80));
            }
        }
        // List of sort options
        ul {
            position: absolute;
            z-index: 20;
            width: calc(100% - 2.0625rem - #{spacing.$spacing-sm});
            max-width: calc(100% - 2.0625rem - #{spacing.$spacing-sm});
            padding: spacing.$spacing-sm 0;
            @include form-drop-shadow;
            background-color: var(--background-light);
            li {
                display: flex;
                label {
                    width: 100%;
                    flex: 0 1 100%;
                    display: flex;
                    cursor: pointer;
                    span {
                        display: flex;
                        align-items: center;
                        width: 100%;
                        flex: 0 1 100%;
                        padding: spacing.$spacing-sm;
                        transition: background-color 0.15s ease,
                            color 0.15s ease;
                    }
                    &:hover,
                    &:focus-within {
                        background-color: var(--background-gray);
                        color: var(--on-background-gray);
                    }
                    &:hover input[name="sort"]:focus + span {
                        background-color: var(--tertiary);
                        color: var(--on-tertiary);
                    }
                    // Checkboxes only visible to screen readers
                    input[name="sort"] {
                        @include a11y.sr-only;
                        // Selected option
                        &:checked + span {
                            @include typography.form-option-sm-bold;
                        }
                        &:active + span {
                            background-color: var(--secondary);
                            color: var(--on-secondary);
                        }
                        &:disabled + span {
                            color: var(--disabled);
                            cursor: default;
                            background-color: var(--background-light);
                        }
                    }
                    // Non-selected options
                    @include typography.form-option-sm;
                }
            }
        }
    }
    label[for="sort"] {
        max-width: 100%;
        flex: 1 0 100%;
        margin-top: spacing.$spacing-lg;
        @include typography.form-option;
    }
}
<<<<<<< HEAD
main.search form a#filters-button,
main.search form span#filters-label {
=======
#search main form a#filters-button,
#search main form a#close-filters-button {
>>>>>>> 7f077e80
    margin: spacing.$spacing-md 0 spacing.$spacing-lg;
    text-decoration: none;
    @include typography.body-bold;
    i.ph-faders {
        @include typography.icon-button-md;
        transform: rotate(90deg);
    }
}
main.search form a#filters-button {
    align-self: flex-start;
    order: 2;
    margin: spacing.$spacing-xl 0 spacing.$spacing-sm;
}

// filter modal
main.search form fieldset#filters {
    background-color: var(--background);
    max-width: none;
    z-index: 4;
    position: fixed;
    width: 100vw;
    height: 100vh;
    top: 0;
    left: 0;
    pointer-events: none;
    display: none;
    overflow-y: scroll;
    padding: 0;
    flex-flow: column;
    pointer-events: all;
    align-items: flex-start;
    // overlay on form on desktop
    @include breakpoints.for-tablet-landscape-up {
        position: absolute;
        width: 900px;
        max-width: container.$two-column;
        overflow-y: auto;
        padding: spacing.$spacing-sm 1.275rem spacing.$spacing-sm
            spacing.$spacing-sm;
        margin: 0 0 0 -#{spacing.$spacing-sm};
        top: 19.45rem;
        left: auto;
        height: auto;
    }
    // show when targeted
    &:target,
    &[aria-expanded="true"] {
        display: flex;
    }
    // close button
    a#close-filters-modal {
        text-decoration: none;
        margin-top: -#{spacing.$spacing-xs};
        @include typography.icon-button-xl;
        &::before {
            content: "\f36d"; // phosphor X icon
        }
        @include breakpoints.for-tablet-landscape-up {
            display: none;
        }
    }
    // all filter form inputs that are not nested within a details
    & > label {
        flex: 0 0 2.5rem;
        max-width: 100%;
        width: 100%;
        display: flex;
        flex-flow: row nowrap;
        align-items: center;
        justify-content: flex-start;
        cursor: pointer;
        @include typography.form-option;
        background-color: var(--background-light);
        color: var(--on-background-light);
        @include box-shadow(var(--on-background-25));
        padding: 0 spacing.$spacing-sm;
        @include breakpoints.for-tablet-landscape-up {
            padding: 0 spacing.$spacing-md;
        }
        border-top: 1px solid transparent;
        border-bottom: 1px solid var(--filter-border);
        &:focus-within,
        &:active {
            border: none;
            outline: 2px solid var(--link-primary);
            z-index: 2;
        }
        input[type="checkbox"] {
            @include a11y.sr-only;
        }
        span.label {
            white-space: nowrap;
        }
        span.count {
            flex: 1 1 100%;
            max-width: none;
            display: flex;
            justify-content: space-between;
            align-items: center;
            padding-left: 1rem;
            @include typography.meta;
        }
        span.count::after {
            display: block;
            content: "\f0e7"; // phosphor check icon
            @include typography.icon-button-md;
            transition: transform 0.75s ease;
            float: right;
            color: var(--on-background);
        }
        input:active + span + span.count::after,
        input:checked + span + span.count::after {
            color: var(--link-secondary);
        }
        input:checked:active + span + span.count::after {
            color: var(--on-background);
        }
    }
    // document type filter
    details.doctype-filter {
        flex: 0 1 2.9375rem;
        max-width: 100%;
        width: 100%;
        @include typography.form-option;
        background-color: var(--background-light);
        color: var(--on-background-light);
        @include box-shadow(var(--on-background-25));
        transition: box-shadow 0.15s ease;
        // Label for document type filter
        summary {
            border-top: 1px solid transparent;
            display: flex;
            flex-flow: row nowrap;
            align-items: center;
            justify-content: space-between;
            height: 2.9375rem;
            max-width: 100%;
            padding: 0 spacing.$spacing-sm;
            @include breakpoints.for-tablet-landscape-up {
                padding: 0 spacing.$spacing-md;
            }
            list-style-type: none;
            cursor: pointer;
            // Suppress default details marker
            &::-webkit-details-marker {
                display: none;
            }
            &::after {
                content: "\f0c2"; // phosphor caret-down icon
                @include typography.icon-button-md;
                transition: transform 0.75s ease;
                float: right;
            }
            transition: box-shadow 0.15s ease;
            &:focus {
                outline: none;
                @include box-shadow(var(--secondary-80));
            }
        }
        &[open] summary {
            @include box-shadow(var(--on-background-125));
            // Expanded details marker
            &::after {
                transform: rotate(-180deg);
            }
            &:focus {
                outline: none;
                @include box-shadow(var(--secondary-80));
            }
        }
        &[open] {
            @include box-shadow(var(--secondary-80));
            summary {
                @include box-shadow(var(--secondary-80));
            }
        }

        // List of filter options
        ul#id_doctype {
            max-width: 100%;
            list-style-type: none;
            padding: 0.25rem 0 0;
            li {
                max-width: 100%;
                label {
                    max-width: 100%;
                    display: flex;
                    span {
                        display: flex;
                        align-items: center;
                        max-width: 100%;
                        flex: 1 0 auto;
                        padding: 0 spacing.$spacing-md;
                        height: 2.25rem;
                        @include breakpoints.for-tablet-landscape-up {
                            height: 2.5rem;
                        }
                        transition: background-color 0.15s ease,
                            color 0.15s ease;
                    }
                    .count {
                        @include typography.filter-count;
                        flex: 0 1 auto;
                        margin-left: auto;
                        padding: 0 spacing.$spacing-md;
                        height: auto;
                    }
                    &:hover span,
                    &:focus-within span {
                        background-color: var(--background-gray);
                        color: var(--on-background-gray);
                    }
                    &:hover input[type="checkbox"]:checked + span,
                    &:hover input[type="checkbox"]:checked + span + .count,
                    input[type="checkbox"]:checked:focus + span,
                    input[type="checkbox"]:checked:focus + span + .count {
                        background-color: var(--secondary);
                        color: var(--on-secondary);
                    }
                    input[type="checkbox"] {
                        @include a11y.sr-only;
                        &:checked + span,
                        &:checked + span + .count {
                            background-color: var(--tertiary);
                            color: var(--on-tertiary);
                        }
                    }
                }
            }
        }
    }
    // "apply" button
    button.primary {
        margin: spacing.$spacing-2xl 0 spacing.$spacing-md;
        align-self: center;
        @include breakpoints.for-tablet-landscape-up {
            display: none;
        }
    }
}
// error messages
main.search form ul#search-errors {
    margin-top: spacing.$spacing-md;
    color: red;
    li {
        @include typography.meta;
    }
}<|MERGE_RESOLUTION|>--- conflicted
+++ resolved
@@ -248,13 +248,8 @@
         @include typography.form-option;
     }
 }
-<<<<<<< HEAD
 main.search form a#filters-button,
-main.search form span#filters-label {
-=======
-#search main form a#filters-button,
-#search main form a#close-filters-button {
->>>>>>> 7f077e80
+main.search form a#close-filters-button {
     margin: spacing.$spacing-md 0 spacing.$spacing-lg;
     text-decoration: none;
     @include typography.body-bold;
