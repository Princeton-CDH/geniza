{
  "status": "done",
  "publicPath": "/static/bundles/",
  "assets": [],
  "chunks": {
    "main": [],
    "iiif": [],
<<<<<<< HEAD
    "annotation": []
=======
    "admin": []
>>>>>>> 80e88b0f
  }
}<|MERGE_RESOLUTION|>--- conflicted
+++ resolved
@@ -5,10 +5,7 @@
   "chunks": {
     "main": [],
     "iiif": [],
-<<<<<<< HEAD
-    "annotation": []
-=======
+    "annotation": [],
     "admin": []
->>>>>>> 80e88b0f
   }
 }