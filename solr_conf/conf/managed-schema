<?xml version="1.0" encoding="UTF-8"?>
<!-- Solr managed schema - automatically generated - DO NOT EDIT -->
<schema name="example-basic" version="1.6">
  <uniqueKey>id</uniqueKey>
  <fieldType name="ancestor_path" class="solr.TextField">
    <analyzer type="index">
      <tokenizer class="solr.KeywordTokenizerFactory"/>
    </analyzer>
    <analyzer type="query">
      <tokenizer class="solr.PathHierarchyTokenizerFactory" delimiter="/"/>
    </analyzer>
  </fieldType>
  <fieldType name="binary" class="solr.BinaryField"/>
  <fieldType name="boolean" class="solr.BoolField" sortMissingLast="true"/>
  <fieldType name="booleans" class="solr.BoolField" sortMissingLast="true" multiValued="true"/>
  <fieldType name="date" class="solr.TrieDateField" positionIncrementGap="0" docValues="true" precisionStep="0"/>
  <fieldType name="dates" class="solr.TrieDateField" positionIncrementGap="0" docValues="true" multiValued="true" precisionStep="0"/>
  <fieldType name="descendent_path" class="solr.TextField">
    <analyzer type="index">
      <tokenizer class="solr.PathHierarchyTokenizerFactory" delimiter="/"/>
    </analyzer>
    <analyzer type="query">
      <tokenizer class="solr.KeywordTokenizerFactory"/>
    </analyzer>
  </fieldType>
  <fieldType name="double" class="solr.TrieDoubleField" positionIncrementGap="0" docValues="true" precisionStep="0"/>
  <fieldType name="doubles" class="solr.TrieDoubleField" positionIncrementGap="0" docValues="true" multiValued="true" precisionStep="0"/>
  <fieldType name="float" class="solr.TrieFloatField" positionIncrementGap="0" docValues="true" precisionStep="0"/>
  <fieldType name="floats" class="solr.TrieFloatField" positionIncrementGap="0" docValues="true" multiValued="true" precisionStep="0"/>
  <fieldType name="ignored" class="solr.StrField" indexed="false" stored="false" docValues="false" multiValued="true"/>
  <fieldType name="int" class="solr.TrieIntField" positionIncrementGap="0" docValues="true" precisionStep="0"/>
  <fieldType name="ints" class="solr.TrieIntField" positionIncrementGap="0" docValues="true" multiValued="true" precisionStep="0"/>
  <fieldType name="location" class="solr.LatLonPointSpatialField" docValues="true"/>
  <fieldType name="location_rpt" class="solr.SpatialRecursivePrefixTreeFieldType" geo="true" maxDistErr="0.001" distErrPct="0.025" distanceUnits="kilometers"/>
  <fieldType name="long" class="solr.TrieLongField" positionIncrementGap="0" docValues="true" precisionStep="0"/>
  <fieldType name="longs" class="solr.TrieLongField" positionIncrementGap="0" docValues="true" multiValued="true" precisionStep="0"/>
  <fieldType name="lowercase" class="solr.TextField" positionIncrementGap="100">
    <analyzer>
      <tokenizer class="solr.KeywordTokenizerFactory"/>
      <filter class="solr.LowerCaseFilterFactory"/>
    </analyzer>
  </fieldType>
  <fieldType name="pdate" class="solr.DatePointField" docValues="true"/>
  <fieldType name="pdates" class="solr.DatePointField" docValues="true" multiValued="true"/>
  <fieldType name="pdouble" class="solr.DoublePointField" docValues="true"/>
  <fieldType name="pdoubles" class="solr.DoublePointField" docValues="true" multiValued="true"/>
  <fieldType name="pfloat" class="solr.FloatPointField" docValues="true"/>
  <fieldType name="pfloats" class="solr.FloatPointField" docValues="true" multiValued="true"/>
  <fieldType name="phonetic_en" class="solr.TextField" indexed="true" stored="false">
    <analyzer>
      <tokenizer class="solr.StandardTokenizerFactory"/>
      <filter class="solr.DoubleMetaphoneFilterFactory" inject="false"/>
    </analyzer>
  </fieldType>
  <fieldType name="pint" class="solr.IntPointField" docValues="true"/>
  <fieldType name="pints" class="solr.IntPointField" docValues="true" multiValued="true"/>
  <fieldType name="plong" class="solr.LongPointField" docValues="true"/>
  <fieldType name="plongs" class="solr.LongPointField" docValues="true" multiValued="true"/>
  <fieldType name="point" class="solr.PointType" subFieldSuffix="_d" dimension="2"/>
  <fieldType name="random" class="solr.RandomSortField" indexed="true"/>
  <fieldType name="string" class="solr.StrField" sortMissingLast="true" docValues="true"/>
  <fieldType name="strings" class="solr.StrField" sortMissingLast="true" docValues="true" multiValued="true"/>
  <fieldType name="tdate" class="solr.TrieDateField" positionIncrementGap="0" docValues="true" precisionStep="6"/>
  <fieldType name="tdates" class="solr.TrieDateField" positionIncrementGap="0" docValues="true" multiValued="true" precisionStep="6"/>
  <fieldType name="tdouble" class="solr.TrieDoubleField" positionIncrementGap="0" docValues="true" precisionStep="8"/>
  <fieldType name="tdoubles" class="solr.TrieDoubleField" positionIncrementGap="0" docValues="true" multiValued="true" precisionStep="8"/>
  <fieldType name="text_general" class="solr.TextField" positionIncrementGap="100" multiValued="true">
    <analyzer type="index">
      <tokenizer class="solr.StandardTokenizerFactory"/>
      <filter class="solr.ICUFoldingFilterFactory"/>
      <filter class="solr.StopFilterFactory" words="stopwords.txt" ignoreCase="true"/>
      <filter class="solr.LowerCaseFilterFactory"/>
    </analyzer>
    <analyzer type="query">
      <tokenizer class="solr.StandardTokenizerFactory"/>
      <filter class="solr.ICUFoldingFilterFactory"/>
      <filter class="solr.StopFilterFactory" words="stopwords.txt" ignoreCase="true"/>
      <filter class="solr.SynonymGraphFilterFactory" expand="true" ignoreCase="true" synonyms="synonyms.txt"/>
      <filter class="solr.LowerCaseFilterFactory"/>
    </analyzer>
  </fieldType>
  <fieldType name="text_ws" class="solr.TextField" positionIncrementGap="100">
    <analyzer>
      <tokenizer class="solr.WhitespaceTokenizerFactory"/>
    </analyzer>
  </fieldType>
  <fieldType name="tfloat" class="solr.TrieFloatField" positionIncrementGap="0" docValues="true" precisionStep="8"/>
  <fieldType name="tfloats" class="solr.TrieFloatField" positionIncrementGap="0" docValues="true" multiValued="true" precisionStep="8"/>
  <fieldType name="tint" class="solr.TrieIntField" positionIncrementGap="0" docValues="true" precisionStep="8"/>
  <fieldType name="tints" class="solr.TrieIntField" positionIncrementGap="0" docValues="true" multiValued="true" precisionStep="8"/>
  <fieldType name="tlong" class="solr.TrieLongField" positionIncrementGap="0" docValues="true" precisionStep="8"/>
  <fieldType name="tlongs" class="solr.TrieLongField" positionIncrementGap="0" docValues="true" multiValued="true" precisionStep="8"/>
  <field name="_root_" type="string" docValues="false" indexed="true" stored="false"/>
  <field name="_text_" type="text_general" multiValued="true" indexed="true" stored="false"/>
  <field name="_version_" type="long" indexed="false" stored="false"/>
  <field name="id" type="string" multiValued="false" indexed="true" required="true" stored="true"/>
  <!-- local fields -->
  <field name="last_modified" type="pdate" multiValued="false" indexed="true" required="true" stored="true" default="NOW"/>    

<<<<<<< HEAD
  <copyField source="shelfmark_t" dest="shelfmark_ss" maxChars="30000" />
  <copyField source="tags_t" dest="tags_ss" maxChars="30000" />  
=======
  <copyField source="shelfmark_ss" dest="shelfmark_t" maxChars="30000" />
  <copyField source="tags_ss" dest="tags_t" maxChars="30000" />  
>>>>>>> 337c1cd9

  <dynamicField name="*_descendent_path" type="descendent_path" indexed="true" stored="true"/>
  <dynamicField name="*_ancestor_path" type="ancestor_path" indexed="true" stored="true"/>
  <dynamicField name="ignored_*" type="ignored" multiValued="true"/>
  <dynamicField name="*_s_lower" type="lowercase" indexed="true" stored="true"/>
  <dynamicField name="random_*" type="random"/>
  <dynamicField name="*_point" type="point" indexed="true" stored="true"/>
  <dynamicField name="*_srpt" type="location_rpt" indexed="true" stored="true"/>
  <dynamicField name="*_pdts" type="pdates" indexed="true" stored="true"/>
  <dynamicField name="*_tdts" type="tdates" indexed="true" stored="true"/>
  <dynamicField name="attr_*" type="text_general" multiValued="true" indexed="true" stored="true"/>
  <dynamicField name="*_txt" type="text_general" indexed="true" stored="true"/>
  <dynamicField name="*_dts" type="date" multiValued="true" indexed="true" stored="true"/>
  <dynamicField name="*_pis" type="pints" indexed="true" stored="true"/>
  <dynamicField name="*_pls" type="plongs" indexed="true" stored="true"/>
  <dynamicField name="*_pfs" type="pfloats" indexed="true" stored="true"/>
  <dynamicField name="*_pds" type="pdoubles" indexed="true" stored="true"/>
  <dynamicField name="*_pdt" type="pdate" indexed="true" stored="true"/>
  <dynamicField name="*_tis" type="tints" indexed="true" stored="true"/>
  <dynamicField name="*_tls" type="tlongs" indexed="true" stored="true"/>
  <dynamicField name="*_tfs" type="tfloats" indexed="true" stored="true"/>
  <dynamicField name="*_tds" type="tdoubles" indexed="true" stored="true"/>
  <dynamicField name="*_tdt" type="tdate" indexed="true" stored="true"/>
  <dynamicField name="*_is" type="ints" indexed="true" stored="true"/>
  <dynamicField name="*_ss" type="strings" indexed="true" stored="true"/>
  <dynamicField name="*_ls" type="longs" indexed="true" stored="true"/>
  <dynamicField name="*_bs" type="booleans" indexed="true" stored="true"/>
  <dynamicField name="*_fs" type="floats" indexed="true" stored="true"/>
  <dynamicField name="*_ds" type="doubles" indexed="true" stored="true"/>
  <dynamicField name="*_dt" type="date" indexed="true" stored="true"/>
  <dynamicField name="*_pi" type="pint" indexed="true" stored="true"/>
  <dynamicField name="*_pl" type="plong" indexed="true" stored="true"/>
  <dynamicField name="*_pf" type="pfloat" indexed="true" stored="true"/>
  <dynamicField name="*_pd" type="pdouble" indexed="true" stored="true"/>
  <dynamicField name="*_ti" type="tint" indexed="true" stored="true"/>
  <dynamicField name="*_tl" type="tlong" indexed="true" stored="true"/>
  <dynamicField name="*_tf" type="tfloat" indexed="true" stored="true"/>
  <dynamicField name="*_td" type="tdouble" indexed="true" stored="true"/>
  <dynamicField name="*_ws" type="text_ws" indexed="true" stored="true"/>
  <dynamicField name="*_i" type="int" indexed="true" stored="true"/>
  <dynamicField name="*_s" type="string" indexed="true" stored="true"/>
  <dynamicField name="*_l" type="long" indexed="true" stored="true"/>
  <dynamicField name="*_t" type="text_general" indexed="true" stored="true"/>
  <dynamicField name="*_b" type="boolean" indexed="true" stored="true"/>
  <dynamicField name="*_f" type="float" indexed="true" stored="true"/>
  <dynamicField name="*_d" type="double" indexed="true" stored="true"/>
  <dynamicField name="*_p" type="location" indexed="true" stored="true"/>
</schema><|MERGE_RESOLUTION|>--- conflicted
+++ resolved
@@ -97,13 +97,8 @@
   <!-- local fields -->
   <field name="last_modified" type="pdate" multiValued="false" indexed="true" required="true" stored="true" default="NOW"/>    
 
-<<<<<<< HEAD
-  <copyField source="shelfmark_t" dest="shelfmark_ss" maxChars="30000" />
-  <copyField source="tags_t" dest="tags_ss" maxChars="30000" />  
-=======
   <copyField source="shelfmark_ss" dest="shelfmark_t" maxChars="30000" />
   <copyField source="tags_ss" dest="tags_t" maxChars="30000" />  
->>>>>>> 337c1cd9
 
   <dynamicField name="*_descendent_path" type="descendent_path" indexed="true" stored="true"/>
   <dynamicField name="*_ancestor_path" type="ancestor_path" indexed="true" stored="true"/>
