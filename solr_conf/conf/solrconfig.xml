<?xml version="1.0" encoding="UTF-8" ?>
<!--
 Licensed to the Apache Software Foundation (ASF) under one or more
 contributor license agreements.  See the NOTICE file distributed with
 this work for additional information regarding copyright ownership.
 The ASF licenses this file to You under the Apache License, Version 2.0
 (the "License"); you may not use this file except in compliance with
 the License.  You may obtain a copy of the License at

     http://www.apache.org/licenses/LICENSE-2.0

 Unless required by applicable law or agreed to in writing, software
 distributed under the License is distributed on an "AS IS" BASIS,
 WITHOUT WARRANTIES OR CONDITIONS OF ANY KIND, either express or implied.
 See the License for the specific language governing permissions and
 limitations under the License.
-->

<!--
     For more details about configurations options that may appear in
     this file, see http://wiki.apache.org/solr/SolrConfigXml.
-->
<config>
  <!-- In all configuration below, a prefix of "solr." for class names
       is an alias that causes solr to search appropriate packages,
       including org.apache.solr.(search|update|request|core|analysis)

       You may also specify a fully qualified Java classname if you
       have your own custom plugins.
    -->

  <!-- Controls what version of Lucene various components of Solr
       adhere to.  Generally, you want to use the latest version to
       get all bug fixes and improvements. It is highly recommended
       that you fully re-index after changing this setting as it can
       affect both how text is indexed and queried.
  -->
  <!-- TODO: test this change.... -->
  <luceneMatchVersion>7.0.0</luceneMatchVersion>

  <!-- <lib/> directives can be used to instruct Solr to load any Jars
       identified and use them to resolve any "plugins" specified in
       your solrconfig.xml or schema.xml (ie: Analyzers, Request
       Handlers, etc...).

       All directories and paths are resolved relative to the
       instanceDir.

       Please note that <lib/> directives are processed in the order
       that they appear in your solrconfig.xml file, and are "stacked"
       on top of each other when building a ClassLoader - so if you have
       plugin jars with dependencies on other jars, the "lower level"
       dependency jars should be loaded first.

       If a "./lib" directory exists in your instanceDir, all files
       found in it are included as if you had used the following
       syntax...

              <lib dir="./lib" />
    -->

  <!-- A 'dir' option by itself adds any files found in the directory
       to the classpath, this is useful for including all jars in a
       directory.

       When a 'regex' is specified in addition to a 'dir', only the
       files in that directory which completely match the regex
       (anchored on both ends) will be included.

       If a 'dir' option (with or without a regex) is used and nothing
       is found that matches, a warning will be logged.

       The examples below can be used to load some solr-contribs along
       with their external dependencies.
    -->
  <lib dir="${solr.install.dir:../../../..}/contrib/extraction/lib" regex=".*\.jar" />
  <lib dir="${solr.install.dir:../../../..}/dist/" regex="solr-cell-\d.*\.jar" />

  <lib dir="${solr.install.dir:../../../..}/contrib/clustering/lib/" regex=".*\.jar" />
  <lib dir="${solr.install.dir:../../../..}/dist/" regex="solr-clustering-\d.*\.jar" />

  <lib dir="${solr.install.dir:../../../..}/contrib/langid/lib/" regex=".*\.jar" />
  <lib dir="${solr.install.dir:../../../..}/dist/" regex="solr-langid-\d.*\.jar" />

  <lib dir="${solr.install.dir:../../../..}/contrib/velocity/lib" regex=".*\.jar" />
  <lib dir="${solr.install.dir:../../../..}/dist/" regex="solr-velocity-\d.*\.jar" />
  <lib dir="${solr.install.dir:../../../..}/dist/" regex="solr-analysis-extras-\d.*\.jar" />
  <lib dir="${solr.install.dir:../../../..}/contrib/analysis-extras/lucene-libs/" regex="lucene-analyzers-icu-\d.*\.jar" />
  <lib dir="${solr.install.dir:../../../..}/contrib/analysis-extras/lib/" regex="icu4j-\d.*\.jar" />
  <!-- an exact 'path' can be used instead of a 'dir' to specify a
       specific jar file.  This will cause a serious error to be logged
       if it can't be loaded.
    -->
  <!--
     <lib path="../a-jar-that-does-not-exist.jar" />
  -->

  <!-- Data Directory

       Used to specify an alternate directory to hold all index data
       other than the default ./data under the Solr home.  If
       replication is in use, this should match the replication
       configuration.
    -->
  <dataDir>${solr.data.dir:}</dataDir>


  <!-- The DirectoryFactory to use for indexes.

       solr.StandardDirectoryFactory is filesystem
       based and tries to pick the best implementation for the current
       JVM and platform.  solr.NRTCachingDirectoryFactory, the default,
       wraps solr.StandardDirectoryFactory and caches small files in memory
       for better NRT performance.

       One can force a particular implementation via solr.MMapDirectoryFactory,
       solr.NIOFSDirectoryFactory, or solr.SimpleFSDirectoryFactory.

       solr.RAMDirectoryFactory is memory based, not
       persistent, and doesn't work with replication.
    -->
  <directoryFactory name="DirectoryFactory"
                    class="${solr.directoryFactory:solr.NRTCachingDirectoryFactory}"/>

  <!-- The CodecFactory for defining the format of the inverted index.
       The default implementation is SchemaCodecFactory, which is the official Lucene
       index format, but hooks into the schema to provide per-field customization of
       the postings lists and per-document values in the fieldType element
       (postingsFormat/docValuesFormat). Note that most of the alternative implementations
       are experimental, so if you choose to customize the index format, it's a good
       idea to convert back to the official format e.g. via IndexWriter.addIndexes(IndexReader)
       before upgrading to a newer version to avoid unnecessary reindexing.
       A "compressionMode" string element can be added to <codecFactory> to choose
       between the existing compression modes in the default codec: "BEST_SPEED" (default)
       or "BEST_COMPRESSION".
  -->
  <codecFactory class="solr.SchemaCodecFactory"/>

  <!-- ~~~~~~~~~~~~~~~~~~~~~~~~~~~~~~~~~~~~~~~~~~~~~~~~~~~~~~~~~~~~~~~~~~~~~
       Index Config - These settings control low-level behavior of indexing
       Most example settings here show the default value, but are commented
       out, to more easily see where customizations have been made.

       Note: This replaces <indexDefaults> and <mainIndex> from older versions
       ~~~~~~~~~~~~~~~~~~~~~~~~~~~~~~~~~~~~~~~~~~~~~~~~~~~~~~~~~~~~~~~~~~~~~ -->
  <indexConfig>
    <!-- maxFieldLength was removed in 4.0. To get similar behavior, include a
         LimitTokenCountFilterFactory in your fieldType definition. E.g.
     <filter class="solr.LimitTokenCountFilterFactory" maxTokenCount="10000"/>
    -->
    <!-- Maximum time to wait for a write lock (ms) for an IndexWriter. Default: 1000 -->
    <!-- <writeLockTimeout>1000</writeLockTimeout>  -->

    <!-- Expert: Enabling compound file will use less files for the index,
         using fewer file descriptors on the expense of performance decrease.
         Default in Lucene is "true". Default in Solr is "false" (since 3.6) -->
    <!-- <useCompoundFile>false</useCompoundFile> -->

    <!-- ramBufferSizeMB sets the amount of RAM that may be used by Lucene
         indexing for buffering added documents and deletions before they are
         flushed to the Directory.
         maxBufferedDocs sets a limit on the number of documents buffered
         before flushing.
         If both ramBufferSizeMB and maxBufferedDocs is set, then
         Lucene will flush based on whichever limit is hit first.  -->
    <!-- <ramBufferSizeMB>100</ramBufferSizeMB> -->
    <!-- <maxBufferedDocs>1000</maxBufferedDocs> -->

    <!-- Expert: Merge Policy
         The Merge Policy in Lucene controls how merging of segments is done.
         The default since Solr/Lucene 3.3 is TieredMergePolicy.
         The default since Lucene 2.3 was the LogByteSizeMergePolicy,
         Even older versions of Lucene used LogDocMergePolicy.
      -->
    <!--
        <mergePolicyFactory class="org.apache.solr.index.TieredMergePolicyFactory">
          <int name="maxMergeAtOnce">10</int>
          <int name="segmentsPerTier">10</int>
          <double name="noCFSRatio">0.1</double>
        </mergePolicyFactory>
      -->

    <!-- Expert: Merge Scheduler
         The Merge Scheduler in Lucene controls how merges are
         performed.  The ConcurrentMergeScheduler (Lucene 2.3 default)
         can perform merges in the background using separate threads.
         The SerialMergeScheduler (Lucene 2.2 default) does not.
     -->
    <!--
       <mergeScheduler class="org.apache.lucene.index.ConcurrentMergeScheduler"/>
       -->

    <!-- LockFactory

         This option specifies which Lucene LockFactory implementation
         to use.

         single = SingleInstanceLockFactory - suggested for a
                  read-only index or when there is no possibility of
                  another process trying to modify the index.
         native = NativeFSLockFactory - uses OS native file locking.
                  Do not use when multiple solr webapps in the same
                  JVM are attempting to share a single index.
         simple = SimpleFSLockFactory  - uses a plain file for locking

         Defaults: 'native' is default for Solr3.6 and later, otherwise
                   'simple' is the default

         More details on the nuances of each LockFactory...
         http://wiki.apache.org/lucene-java/AvailableLockFactories
    -->
    <lockType>${solr.lock.type:native}</lockType>

    <!-- Commit Deletion Policy
         Custom deletion policies can be specified here. The class must
         implement org.apache.lucene.index.IndexDeletionPolicy.

         The default Solr IndexDeletionPolicy implementation supports
         deleting index commit points on number of commits, age of
         commit point and optimized status.

         The latest commit point should always be preserved regardless
         of the criteria.
    -->
    <!--
    <deletionPolicy class="solr.SolrDeletionPolicy">
    -->
    <!-- The number of commit points to be kept -->
    <!-- <str name="maxCommitsToKeep">1</str> -->
    <!-- The number of optimized commit points to be kept -->
    <!-- <str name="maxOptimizedCommitsToKeep">0</str> -->
    <!--
        Delete all commit points once they have reached the given age.
        Supports DateMathParser syntax e.g.
      -->
    <!--
       <str name="maxCommitAge">30MINUTES</str>
       <str name="maxCommitAge">1DAY</str>
    -->
    <!--
    </deletionPolicy>
    -->

    <!-- Lucene Infostream

         To aid in advanced debugging, Lucene provides an "InfoStream"
         of detailed information when indexing.

         Setting The value to true will instruct the underlying Lucene
         IndexWriter to write its debugging info the specified file
      -->
    <!-- <infoStream file="INFOSTREAM.txt">false</infoStream> -->
  </indexConfig>


  <!-- JMX

       This example enables JMX if and only if an existing MBeanServer
       is found, use this if you want to configure JMX through JVM
       parameters. Remove this to disable exposing Solr configuration
       and statistics to JMX.

       For more details see http://wiki.apache.org/solr/SolrJmx
    -->
  <jmx />
  <!-- If you want to connect to a particular server, specify the
       agentId
    -->
  <!-- <jmx agentId="myAgent" /> -->
  <!-- If you want to start a new MBeanServer, specify the serviceUrl -->
  <!-- <jmx serviceUrl="service:jmx:rmi:///jndi/rmi://localhost:9999/solr"/>
    -->

  <!-- The default high-performance update handler -->
  <updateHandler class="solr.DirectUpdateHandler2">

    <!-- Enables a transaction log, used for real-time get, durability, and
         and solr cloud replica recovery.  The log can grow as big as
         uncommitted changes to the index, so use of a hard autoCommit
         is recommended (see below).
         "dir" - the target directory for transaction logs, defaults to the
                solr data directory.
         "numVersionBuckets" - sets the number of buckets used to keep
                track of max version values when checking for re-ordered
                updates; increase this value to reduce the cost of
                synchronizing access to version buckets during high-volume
                indexing, this requires 8 bytes (long) * numVersionBuckets
                of heap space per Solr core.
    -->
    <updateLog>
      <str name="dir">${solr.ulog.dir:}</str>
      <int name="numVersionBuckets">${solr.ulog.numVersionBuckets:65536}</int>
    </updateLog>

    <!-- AutoCommit

         Perform a hard commit automatically under certain conditions.
         Instead of enabling autoCommit, consider using "commitWithin"
         when adding documents.

         http://wiki.apache.org/solr/UpdateXmlMessages

         maxDocs - Maximum number of documents to add since the last
                   commit before automatically triggering a new commit.

         maxTime - Maximum amount of time in ms that is allowed to pass
                   since a document was added before automatically
                   triggering a new commit.
         openSearcher - if false, the commit causes recent index changes
           to be flushed to stable storage, but does not cause a new
           searcher to be opened to make those changes visible.

         If the updateLog is enabled, then it's highly recommended to
         have some sort of hard autoCommit to limit the log size.
      -->
    <autoCommit>
      <maxTime>${solr.autoCommit.maxTime:15000}</maxTime>
      <openSearcher>false</openSearcher>
    </autoCommit>

    <!-- softAutoCommit is like autoCommit except it causes a
         'soft' commit which only ensures that changes are visible
         but does not ensure that data is synced to disk.  This is
         faster and more near-realtime friendly than a hard commit.
      -->

    <autoSoftCommit>
      <maxTime>${solr.autoSoftCommit.maxTime:-1}</maxTime>
    </autoSoftCommit>

    <!-- Update Related Event Listeners

         Various IndexWriter related events can trigger Listeners to
         take actions.

         postCommit - fired after every commit or optimize command
         postOptimize - fired after every optimize command
      -->

  </updateHandler>

  <!-- IndexReaderFactory

       Use the following format to specify a custom IndexReaderFactory,
       which allows for alternate IndexReader implementations.

       ** Experimental Feature **

       Please note - Using a custom IndexReaderFactory may prevent
       certain other features from working. The API to
       IndexReaderFactory may change without warning or may even be
       removed from future releases if the problems cannot be
       resolved.


       ** Features that may not work with custom IndexReaderFactory **

       The ReplicationHandler assumes a disk-resident index. Using a
       custom IndexReader implementation may cause incompatibility
       with ReplicationHandler and may cause replication to not work
       correctly. See SOLR-1366 for details.

    -->
  <!--
  <indexReaderFactory name="IndexReaderFactory" class="package.class">
    <str name="someArg">Some Value</str>
  </indexReaderFactory >
  -->

  <!-- ~~~~~~~~~~~~~~~~~~~~~~~~~~~~~~~~~~~~~~~~~~~~~~~~~~~~~~~~~~~~~~~~~~~~~
       Query section - these settings control query time things like caches
       ~~~~~~~~~~~~~~~~~~~~~~~~~~~~~~~~~~~~~~~~~~~~~~~~~~~~~~~~~~~~~~~~~~~~~ -->
  <query>
    <!-- Max Boolean Clauses

         Maximum number of clauses in each BooleanQuery,  an exception
         is thrown if exceeded.

         ** WARNING **

         This option actually modifies a global Lucene property that
         will affect all SolrCores.  If multiple solrconfig.xml files
         disagree on this property, the value at any given moment will
         be based on the last SolrCore to be initialized.

      -->
    <maxBooleanClauses>1024</maxBooleanClauses>


    <!-- Solr Internal Query Caches

         There are two implementations of cache available for Solr,
         LRUCache, based on a synchronized LinkedHashMap, and
         FastLRUCache, based on a ConcurrentHashMap.

         FastLRUCache has faster gets and slower puts in single
         threaded operation and thus is generally faster than LRUCache
         when the hit ratio of the cache is high (> 75%), and may be
         faster under other scenarios on multi-cpu systems.
    -->

    <!-- Filter Cache

         Cache used by SolrIndexSearcher for filters (DocSets),
         unordered sets of *all* documents that match a query.  When a
         new searcher is opened, its caches may be prepopulated or
         "autowarmed" using data from caches in the old searcher.
         autowarmCount is the number of items to prepopulate.  For
         LRUCache, the autowarmed items will be the most recently
         accessed items.

         Parameters:
           class - the SolrCache implementation LRUCache or
               (LRUCache or FastLRUCache)
           size - the maximum number of entries in the cache
           initialSize - the initial capacity (number of entries) of
               the cache.  (see java.util.HashMap)
           autowarmCount - the number of entries to prepopulate from
               and old cache.
           maxRamMB - the maximum amount of RAM (in MB) that this cache is allowed
                      to occupy. Note that when this option is specified, the size
                      and initialSize parameters are ignored.
      -->
    <filterCache class="solr.FastLRUCache"
                 size="512"
                 initialSize="512"
                 autowarmCount="0"/>

    <!-- Query Result Cache

         Caches results of searches - ordered lists of document ids
         (DocList) based on a query, a sort, and the range of documents requested.
         Additional supported parameter by LRUCache:
            maxRamMB - the maximum amount of RAM (in MB) that this cache is allowed
                       to occupy
      -->
    <queryResultCache class="solr.LRUCache"
                      size="512"
                      initialSize="512"
                      autowarmCount="0"/>

    <!-- Document Cache

         Caches Lucene Document objects (the stored fields for each
         document).  Since Lucene internal document ids are transient,
         this cache will not be autowarmed.
      -->
    <documentCache class="solr.LRUCache"
                   size="512"
                   initialSize="512"
                   autowarmCount="0"/>

    <!-- custom cache currently used by block join -->
    <cache name="perSegFilter"
           class="solr.search.LRUCache"
           size="10"
           initialSize="0"
           autowarmCount="10"
           regenerator="solr.NoOpRegenerator" />

    <!-- Field Value Cache

         Cache used to hold field values that are quickly accessible
         by document id.  The fieldValueCache is created by default
         even if not configured here.
      -->
    <!--
       <fieldValueCache class="solr.FastLRUCache"
                        size="512"
                        autowarmCount="128"
                        showItems="32" />
      -->

    <!-- Custom Cache

         Example of a generic cache.  These caches may be accessed by
         name through SolrIndexSearcher.getCache(),cacheLookup(), and
         cacheInsert().  The purpose is to enable easy caching of
         user/application level data.  The regenerator argument should
         be specified as an implementation of solr.CacheRegenerator
         if autowarming is desired.
      -->
    <!--
       <cache name="myUserCache"
              class="solr.LRUCache"
              size="4096"
              initialSize="1024"
              autowarmCount="1024"
              regenerator="com.mycompany.MyRegenerator"
              />
      -->


    <!-- Lazy Field Loading

         If true, stored fields that are not requested will be loaded
         lazily.  This can result in a significant speed improvement
         if the usual case is to not load all stored fields,
         especially if the skipped fields are large compressed text
         fields.
    -->
    <enableLazyFieldLoading>true</enableLazyFieldLoading>

    <!-- Use Filter For Sorted Query

         A possible optimization that attempts to use a filter to
         satisfy a search.  If the requested sort does not include
         score, then the filterCache will be checked for a filter
         matching the query. If found, the filter will be used as the
         source of document ids, and then the sort will be applied to
         that.

         For most situations, this will not be useful unless you
         frequently get the same search repeatedly with different sort
         options, and none of them ever use "score"
      -->
    <!--
       <useFilterForSortedQuery>true</useFilterForSortedQuery>
      -->

    <!-- Result Window Size

         An optimization for use with the queryResultCache.  When a search
         is requested, a superset of the requested number of document ids
         are collected.  For example, if a search for a particular query
         requests matching documents 10 through 19, and queryWindowSize is 50,
         then documents 0 through 49 will be collected and cached.  Any further
         requests in that range can be satisfied via the cache.
      -->
    <queryResultWindowSize>20</queryResultWindowSize>

    <!-- Maximum number of documents to cache for any entry in the
         queryResultCache.
      -->
    <queryResultMaxDocsCached>200</queryResultMaxDocsCached>

    <!-- Query Related Event Listeners

         Various IndexSearcher related events can trigger Listeners to
         take actions.

         newSearcher - fired whenever a new searcher is being prepared
         and there is a current searcher handling requests (aka
         registered).  It can be used to prime certain caches to
         prevent long request times for certain requests.

         firstSearcher - fired whenever a new searcher is being
         prepared but there is no current registered searcher to handle
         requests or to gain autowarming data from.


      -->
    <!-- QuerySenderListener takes an array of NamedList and executes a
         local query request for each NamedList in sequence.
      -->
    <listener event="newSearcher" class="solr.QuerySenderListener">
      <arr name="queries">
        <!--
           <lst><str name="q">solr</str><str name="sort">price asc</str></lst>
           <lst><str name="q">rocks</str><str name="sort">weight asc</str></lst>
          -->
      </arr>
    </listener>
    <listener event="firstSearcher" class="solr.QuerySenderListener">
      <arr name="queries">
        <!--
        <lst>
          <str name="q">static firstSearcher warming in solrconfig.xml</str>
        </lst>
        -->
      </arr>
    </listener>

    <!-- Use Cold Searcher

         If a search request comes in and there is no current
         registered searcher, then immediately register the still
         warming searcher and use it.  If "false" then all requests
         will block until the first searcher is done warming.
      -->
    <useColdSearcher>false</useColdSearcher>

  </query>


  <!-- Request Dispatcher

       This section contains instructions for how the SolrDispatchFilter
       should behave when processing requests for this SolrCore.

       handleSelect is a legacy option that affects the behavior of requests
       such as /select?qt=XXX

       handleSelect="true" will cause the SolrDispatchFilter to process
       the request and dispatch the query to a handler specified by the
       "qt" param, assuming "/select" isn't already registered.

       handleSelect="false" will cause the SolrDispatchFilter to
       ignore "/select" requests, resulting in a 404 unless a handler
       is explicitly registered with the name "/select"

       handleSelect="true" is not recommended for new users, but is the default
       for backwards compatibility
    -->
  <requestDispatcher handleSelect="false" >
    <!-- Request Parsing

         These settings indicate how Solr Requests may be parsed, and
         what restrictions may be placed on the ContentStreams from
         those requests

         enableRemoteStreaming - enables use of the stream.file
         and stream.url parameters for specifying remote streams.

         multipartUploadLimitInKB - specifies the max size (in KiB) of
         Multipart File Uploads that Solr will allow in a Request.

         formdataUploadLimitInKB - specifies the max size (in KiB) of
         form data (application/x-www-form-urlencoded) sent via
         POST. You can use POST to pass request parameters not
         fitting into the URL.

         addHttpRequestToContext - if set to true, it will instruct
         the requestParsers to include the original HttpServletRequest
         object in the context map of the SolrQueryRequest under the
         key "httpRequest". It will not be used by any of the existing
         Solr components, but may be useful when developing custom
         plugins.

         *** WARNING ***
         The settings below authorize Solr to fetch remote files, You
         should make sure your system has some authentication before
         using enableRemoteStreaming="true"

      -->
    <requestParsers enableRemoteStreaming="true"
                    multipartUploadLimitInKB="2048000"
                    formdataUploadLimitInKB="2048"
                    addHttpRequestToContext="false"/>

    <!-- HTTP Caching

         Set HTTP caching related parameters (for proxy caches and clients).

         The options below instruct Solr not to output any HTTP Caching
         related headers
      -->
    <httpCaching never304="true" />
    <!-- If you include a <cacheControl> directive, it will be used to
         generate a Cache-Control header (as well as an Expires header
         if the value contains "max-age=")

         By default, no Cache-Control header is generated.

         You can use the <cacheControl> option even if you have set
         never304="true"
      -->
    <!--
       <httpCaching never304="true" >
         <cacheControl>max-age=30, public</cacheControl>
       </httpCaching>
      -->
    <!-- To enable Solr to respond with automatically generated HTTP
         Caching headers, and to response to Cache Validation requests
         correctly, set the value of never304="false"

         This will cause Solr to generate Last-Modified and ETag
         headers based on the properties of the Index.

         The following options can also be specified to affect the
         values of these headers...

         lastModFrom - the default value is "openTime" which means the
         Last-Modified value (and validation against If-Modified-Since
         requests) will all be relative to when the current Searcher
         was opened.  You can change it to lastModFrom="dirLastMod" if
         you want the value to exactly correspond to when the physical
         index was last modified.

         etagSeed="..." is an option you can change to force the ETag
         header (and validation against If-None-Match requests) to be
         different even if the index has not changed (ie: when making
         significant changes to your config file)

         (lastModifiedFrom and etagSeed are both ignored if you use
         the never304="true" option)
      -->
    <!--
       <httpCaching lastModifiedFrom="openTime"
                    etagSeed="Solr">
         <cacheControl>max-age=30, public</cacheControl>
       </httpCaching>
      -->
  </requestDispatcher>

  <!-- Request Handlers

       http://wiki.apache.org/solr/SolrRequestHandler

       Incoming queries will be dispatched to a specific handler by name
       based on the path specified in the request.

       Legacy behavior: If the request path uses "/select" but no Request
       Handler has that name, and if handleSelect="true" has been specified in
       the requestDispatcher, then the Request Handler is dispatched based on
       the qt parameter.  Handlers without a leading '/' are accessed this way
       like so: http://host/app/[core/]select?qt=name  If no qt is
       given, then the requestHandler that declares default="true" will be
       used or the one named "standard".

       If a Request Handler is declared with startup="lazy", then it will
       not be initialized until the first request that uses it.

    -->
  <!-- SearchHandler

       http://wiki.apache.org/solr/SearchHandler

       For processing Search Queries, the primary Request Handler
       provided with Solr is "SearchHandler" It delegates to a sequent
       of SearchComponents (see below) and supports distributed
       queries across multiple shards
    -->
  <requestHandler name="/select" class="solr.SearchHandler">
    <!-- default values for query parameters can be specified, these
         will be overridden by parameters in the request
      -->

    <lst name="defaults">
      <str name="echoParams">explicit</str>
      <int name="rows">10</int>
      <str name="defType">edismax</str>
      <!-- <str name="df">text</str> -->

      <!-- keyword search field for geniza prototype -->
      <str name="keyword_qf">
        description_t^50
        description_txt_ens
        pgpid_i
        type_s
        type_t
        collection_ss
        shelfmark_bigram^80
        shelfmark_s^100
        fragment_shelfmark_ss^50
        shelfmark_textnum^140
        fragment_old_shelfmark_ss
        old_shelfmark_t
        old_shelfmark_textnum
        old_shelfmark_bigram
        tags_t
        tags_ss_lower
        scholarship_t
        old_pgpids_is
<<<<<<< HEAD
        transcription_ht
=======
        transcription_t
        document_date_t
>>>>>>> 7fe2a92c
      </str>
      <str name="keyword_pf">
        description_t^50
        description_txt_ens^20
        shelfmark_bigram^100
        shelfmark_textnum^140   
        old_shelfmark_t
        old_shelfmark_textnum
        old_shelfmark_bigram
        tags_t
        scholarship_t^80
<<<<<<< HEAD
        transcription_ht^80
=======
        transcription_t^80
        document_date_t
>>>>>>> 7fe2a92c
      </str>

       <!-- admin search field for Document model (no boosting because no relevance sort) -->
      <str name="admin_doc_qf">
        type_s
        shelfmark_bigram
        shelfmark_s
        fragment_shelfmark_ss^50
        shelfmark_textnum
        tags_t
        tags_ss_lower
        description_t
        description_txt_ens
        notes_t
        needs_review_t
        pgpid_i
        old_pgpids_is
        scholarship_t
<<<<<<< HEAD
        transcription_ht
=======
        transcription_t
        fragment_old_shelfmark_ss
        old_shelfmark_t
        old_shelfmark_textnum
        old_shelfmark_bigram
        document_date_t
>>>>>>> 7fe2a92c
      </str>
      <str name="admin_doc_pf">
        type_s
        shelfmark_bigram
        shelfmark_textnum
        tags_t
        description_t
        description_txt_ens
        notes_t
        needs_review_t
        scholarship_t
<<<<<<< HEAD
        transcription_ht
=======
        transcription_t
        old_shelfmark_t
        old_shelfmark_textnum
        old_shelfmark_bigram
        document_date_t
>>>>>>> 7fe2a92c
      </str>

      <!-- search across all variant shelfmark fields -->
      <str name="shelfmark_qf">
        shelfmark_s
        shelfmark_t
        shelfmark_bigram
        shelfmark_textnum
      </str>
    </lst>

    <!-- In addition to defaults, "appends" params can be specified
         to identify values which should be appended to the list of
         multi-val params from the query (or the existing "defaults").
      -->
    <!-- In this example, the param "fq=instock:true" would be appended to
         any query time fq params the user may specify, as a mechanism for
         partitioning the index, independent of any user selected filtering
         that may also be desired (perhaps as a result of faceted searching).

         NOTE: there is *absolutely* nothing a client can do to prevent these
         "appends" values from being used, so don't use this mechanism
         unless you are sure you always want it.
      -->
    <!--
       <lst name="appends">
         <str name="fq">inStock:true</str>
       </lst>
      -->
    <!-- "invariants" are a way of letting the Solr maintainer lock down
         the options available to Solr clients.  Any params values
         specified here are used regardless of what values may be specified
         in either the query, the "defaults", or the "appends" params.

         In this example, the facet.field and facet.query params would
         be fixed, limiting the facets clients can use.  Faceting is
         not turned on by default - but if the client does specify
         facet=true in the request, these are the only facets they
         will be able to see counts for; regardless of what other
         facet.field or facet.query params they may specify.

         NOTE: there is *absolutely* nothing a client can do to prevent these
         "invariants" values from being used, so don't use this mechanism
         unless you are sure you always want it.
      -->
    <!--
       <lst name="invariants">
         <str name="facet.field">cat</str>
         <str name="facet.field">manu_exact</str>
         <str name="facet.query">price:[* TO 500]</str>
         <str name="facet.query">price:[500 TO *]</str>
       </lst>
      -->
    <!-- If the default list of SearchComponents is not desired, that
         list can either be overridden completely, or components can be
         prepended or appended to the default list.  (see below)
      -->
    <!--
       <arr name="components">
         <str>nameOfCustomComponent1</str>
         <str>nameOfCustomComponent2</str>
       </arr>
      -->
  </requestHandler>

  <!-- A request handler that returns indented JSON by default -->
  <requestHandler name="/query" class="solr.SearchHandler">
    <lst name="defaults">
      <str name="echoParams">explicit</str>
      <str name="wt">json</str>
      <str name="indent">true</str>
    </lst>
  </requestHandler>


  <!-- A Robust Example

       This example SearchHandler declaration shows off usage of the
       SearchHandler with many defaults declared

       Note that multiple instances of the same Request Handler
       (SearchHandler) can be registered multiple times with different
       names (and different init parameters)
    -->
  <requestHandler name="/browse" class="solr.SearchHandler" useParams="query,facets,velocity,browse">
    <lst name="defaults">
      <str name="echoParams">explicit</str>
    </lst>
  </requestHandler>

  <initParams path="/update/**,/query,/select,/tvrh,/elevate,/spell,/browse">
    <lst name="defaults">
      <str name="df">_text_</str>
    </lst>
  </initParams>

  <!-- This enabled schemaless mode
  <initParams path="/update/**">
    <lst name="defaults">
      <str name="update.chain">add-unknown-fields-to-the-schema</str>
    </lst>
  </initParams>
  -->

  <!-- Solr Cell Update Request Handler

       http://wiki.apache.org/solr/ExtractingRequestHandler

    -->
  <requestHandler name="/update/extract"
                  startup="lazy"
                  class="solr.extraction.ExtractingRequestHandler" >
    <lst name="defaults">
      <str name="lowernames">true</str>
      <str name="fmap.meta">ignored_</str>
      <str name="fmap.content">_text_</str>
    </lst>
  </requestHandler>
  <!-- Search Components

       Search components are registered to SolrCore and used by
       instances of SearchHandler (which can access them by name)

       By default, the following components are available:

       <searchComponent name="query"     class="solr.QueryComponent" />
       <searchComponent name="facet"     class="solr.FacetComponent" />
       <searchComponent name="mlt"       class="solr.MoreLikeThisComponent" />
       <searchComponent name="highlight" class="solr.HighlightComponent" />
       <searchComponent name="stats"     class="solr.StatsComponent" />
       <searchComponent name="debug"     class="solr.DebugComponent" />

       Default configuration in a requestHandler would look like:

       <arr name="components">
         <str>query</str>
         <str>facet</str>
         <str>mlt</str>
         <str>highlight</str>
         <str>stats</str>
         <str>debug</str>
       </arr>

       If you register a searchComponent to one of the standard names,
       that will be used instead of the default.

       To insert components before or after the 'standard' components, use:

       <arr name="first-components">
         <str>myFirstComponentName</str>
       </arr>

       <arr name="last-components">
         <str>myLastComponentName</str>
       </arr>

       NOTE: The component registered with the name "debug" will
       always be executed after the "last-components"

     -->

  <!-- Spell Check

       The spell check component can return a list of alternative spelling
       suggestions.

       http://wiki.apache.org/solr/SpellCheckComponent
    -->
  <searchComponent name="spellcheck" class="solr.SpellCheckComponent">

    <str name="queryAnalyzerFieldType">text_general</str>

    <!-- Multiple "Spell Checkers" can be declared and used by this
         component
      -->

    <!-- a spellchecker built from a field of the main index -->
    <lst name="spellchecker">
      <str name="name">default</str>
      <str name="field">_text_</str>
      <str name="classname">solr.DirectSolrSpellChecker</str>
      <!-- the spellcheck distance measure used, the default is the internal levenshtein -->
      <str name="distanceMeasure">internal</str>
      <!-- minimum accuracy needed to be considered a valid spellcheck suggestion -->
      <float name="accuracy">0.5</float>
      <!-- the maximum #edits we consider when enumerating terms: can be 1 or 2 -->
      <int name="maxEdits">2</int>
      <!-- the minimum shared prefix when enumerating terms -->
      <int name="minPrefix">1</int>
      <!-- maximum number of inspections per result. -->
      <int name="maxInspections">5</int>
      <!-- minimum length of a query term to be considered for correction -->
      <int name="minQueryLength">4</int>
      <!-- maximum threshold of documents a query term can appear to be considered for correction -->
      <float name="maxQueryFrequency">0.01</float>
      <!-- uncomment this to require suggestions to occur in 1% of the documents
        <float name="thresholdTokenFrequency">.01</float>
      -->
    </lst>

    <!-- a spellchecker that can break or combine words.  See "/spell" handler below for usage -->
    <!--
    <lst name="spellchecker">
      <str name="name">wordbreak</str>
      <str name="classname">solr.WordBreakSolrSpellChecker</str>
      <str name="field">name</str>
      <str name="combineWords">true</str>
      <str name="breakWords">true</str>
      <int name="maxChanges">10</int>
    </lst>
    -->
  </searchComponent>

  <!-- A request handler for demonstrating the spellcheck component.

       NOTE: This is purely as an example.  The whole purpose of the
       SpellCheckComponent is to hook it into the request handler that
       handles your normal user queries so that a separate request is
       not needed to get suggestions.

       IN OTHER WORDS, THERE IS REALLY GOOD CHANCE THE SETUP BELOW IS
       NOT WHAT YOU WANT FOR YOUR PRODUCTION SYSTEM!

       See http://wiki.apache.org/solr/SpellCheckComponent for details
       on the request parameters.
    -->
  <requestHandler name="/spell" class="solr.SearchHandler" startup="lazy">
    <lst name="defaults">
      <!-- Solr will use suggestions from both the 'default' spellchecker
           and from the 'wordbreak' spellchecker and combine them.
           collations (re-written queries) can include a combination of
           corrections from both spellcheckers -->
      <str name="spellcheck.dictionary">default</str>
      <str name="spellcheck">on</str>
      <str name="spellcheck.extendedResults">true</str>
      <str name="spellcheck.count">10</str>
      <str name="spellcheck.alternativeTermCount">5</str>
      <str name="spellcheck.maxResultsForSuggest">5</str>
      <str name="spellcheck.collate">true</str>
      <str name="spellcheck.collateExtendedResults">true</str>
      <str name="spellcheck.maxCollationTries">10</str>
      <str name="spellcheck.maxCollations">5</str>
    </lst>
    <arr name="last-components">
      <str>spellcheck</str>
    </arr>
  </requestHandler>

  <!-- Term Vector Component

       http://wiki.apache.org/solr/TermVectorComponent
    -->
  <searchComponent name="tvComponent" class="solr.TermVectorComponent"/>

  <!-- A request handler for demonstrating the term vector component

       This is purely as an example.

       In reality you will likely want to add the component to your
       already specified request handlers.
    -->
  <requestHandler name="/tvrh" class="solr.SearchHandler" startup="lazy">
    <lst name="defaults">
      <bool name="tv">true</bool>
    </lst>
    <arr name="last-components">
      <str>tvComponent</str>
    </arr>
  </requestHandler>

  <!-- Clustering Component. (Omitted here. See the default Solr example for a typical configuration.) -->

  <!-- Terms Component

       http://wiki.apache.org/solr/TermsComponent

       A component to return terms and document frequency of those
       terms
    -->
  <searchComponent name="terms" class="solr.TermsComponent"/>

  <!-- A request handler for demonstrating the terms component -->
  <requestHandler name="/terms" class="solr.SearchHandler" startup="lazy">
    <lst name="defaults">
      <bool name="terms">true</bool>
      <bool name="distrib">false</bool>
    </lst>
    <arr name="components">
      <str>terms</str>
    </arr>
  </requestHandler>


  <!-- Query Elevation Component

       http://wiki.apache.org/solr/QueryElevationComponent

       a search component that enables you to configure the top
       results for a given query regardless of the normal lucene
       scoring.
    -->
  <searchComponent name="elevator" class="solr.QueryElevationComponent" >
    <!-- pick a fieldType to analyze queries -->
    <str name="queryFieldType">string</str>
    <str name="config-file">elevate.xml</str>
  </searchComponent>

  <!-- A request handler for demonstrating the elevator component -->
  <requestHandler name="/elevate" class="solr.SearchHandler" startup="lazy">
    <lst name="defaults">
      <str name="echoParams">explicit</str>
    </lst>
    <arr name="last-components">
      <str>elevator</str>
    </arr>
  </requestHandler>

  <!-- Highlighting Component

       http://wiki.apache.org/solr/HighlightingParameters
    -->
  <searchComponent class="solr.HighlightComponent" name="highlight">
    <highlighting>
      <!-- Configure the standard fragmenter -->
      <!-- This could most likely be commented out in the "default" case -->
      <fragmenter name="gap"
                  default="true"
                  class="solr.highlight.GapFragmenter">
        <lst name="defaults">
          <int name="hl.fragsize">100</int>
        </lst>
      </fragmenter>

      <!-- A regular-expression-based fragmenter
           (for sentence extraction)
        -->
      <fragmenter name="regex"
                  class="solr.highlight.RegexFragmenter">
        <lst name="defaults">
          <!-- slightly smaller fragsizes work better because of slop -->
          <int name="hl.fragsize">70</int>
          <!-- allow 50% slop on fragment sizes -->
          <float name="hl.regex.slop">0.5</float>
          <!-- a basic sentence pattern -->
          <str name="hl.regex.pattern">[-\w ,/\n\&quot;&apos;]{20,200}</str>
        </lst>
      </fragmenter>

      <!-- Configure the standard formatter -->
      <formatter name="html"
                 default="true"
                 class="solr.highlight.HtmlFormatter">
        <lst name="defaults">
          <str name="hl.simple.pre"><![CDATA[<em>]]></str>
          <str name="hl.simple.post"><![CDATA[</em>]]></str>
        </lst>
      </formatter>

      <!-- Configure the standard encoder -->
      <encoder name="html"
               class="solr.highlight.HtmlEncoder" />

      <!-- Configure the standard fragListBuilder -->
      <fragListBuilder name="simple"
                       class="solr.highlight.SimpleFragListBuilder"/>

      <!-- Configure the single fragListBuilder -->
      <fragListBuilder name="single"
                       class="solr.highlight.SingleFragListBuilder"/>

      <!-- Configure the weighted fragListBuilder -->
      <fragListBuilder name="weighted"
                       default="true"
                       class="solr.highlight.WeightedFragListBuilder"/>

      <!-- default tag FragmentsBuilder -->
      <fragmentsBuilder name="default"
                        default="true"
                        class="solr.highlight.ScoreOrderFragmentsBuilder">
        <!--
        <lst name="defaults">
          <str name="hl.multiValuedSeparatorChar">/</str>
        </lst>
        -->
      </fragmentsBuilder>

      <!-- multi-colored tag FragmentsBuilder -->
      <fragmentsBuilder name="colored"
                        class="solr.highlight.ScoreOrderFragmentsBuilder">
        <lst name="defaults">
          <str name="hl.tag.pre"><![CDATA[
               <b style="background:yellow">,<b style="background:lawgreen">,
               <b style="background:aquamarine">,<b style="background:magenta">,
               <b style="background:palegreen">,<b style="background:coral">,
               <b style="background:wheat">,<b style="background:khaki">,
               <b style="background:lime">,<b style="background:deepskyblue">]]></str>
          <str name="hl.tag.post"><![CDATA[</b>]]></str>
        </lst>
      </fragmentsBuilder>

      <boundaryScanner name="default"
                       default="true"
                       class="solr.highlight.SimpleBoundaryScanner">
        <lst name="defaults">
          <str name="hl.bs.maxScan">10</str>
          <str name="hl.bs.chars">.,!? &#9;&#10;&#13;</str>
        </lst>
      </boundaryScanner>

      <boundaryScanner name="breakIterator"
                       class="solr.highlight.BreakIteratorBoundaryScanner">
        <lst name="defaults">
          <!-- type should be one of CHARACTER, WORD(default), LINE and SENTENCE -->
          <str name="hl.bs.type">WORD</str>
          <!-- language and country are used when constructing Locale object.  -->
          <!-- And the Locale object will be used when getting instance of BreakIterator -->
          <str name="hl.bs.language">en</str>
          <str name="hl.bs.country">US</str>
        </lst>
      </boundaryScanner>
    </highlighting>
  </searchComponent>

  <!-- Update Processors

       Chains of Update Processor Factories for dealing with Update
       Requests can be declared, and then used by name in Update
       Request Processors

       http://wiki.apache.org/solr/UpdateRequestProcessor

    -->

  <!-- Add unknown fields to the schema

       An example field type guessing update processor that will
       attempt to parse string-typed field values as Booleans, Longs,
       Doubles, or Dates, and then add schema fields with the guessed
       field types.

       This requires that the schema is both managed and mutable, by
       declaring schemaFactory as ManagedIndexSchemaFactory, with
       mutable specified as true.

       See http://wiki.apache.org/solr/GuessingFieldTypes
    -->
  <updateRequestProcessorChain name="add-unknown-fields-to-the-schema">
    <!-- UUIDUpdateProcessorFactory will generate an id if none is present in the incoming document -->
    <processor class="solr.UUIDUpdateProcessorFactory" />
    <processor class="solr.RemoveBlankFieldUpdateProcessorFactory"/>
    <processor class="solr.FieldNameMutatingUpdateProcessorFactory">
      <str name="pattern">[^\w-\.]</str>
      <str name="replacement">_</str>
    </processor>
    <processor class="solr.ParseBooleanFieldUpdateProcessorFactory"/>
    <processor class="solr.ParseLongFieldUpdateProcessorFactory"/>
    <processor class="solr.ParseDoubleFieldUpdateProcessorFactory"/>
    <processor class="solr.ParseDateFieldUpdateProcessorFactory">
      <arr name="format">
        <str>yyyy-MM-dd'T'HH:mm:ss.SSSZ</str>
        <str>yyyy-MM-dd'T'HH:mm:ss,SSSZ</str>
        <str>yyyy-MM-dd'T'HH:mm:ss.SSS</str>
        <str>yyyy-MM-dd'T'HH:mm:ss,SSS</str>
        <str>yyyy-MM-dd'T'HH:mm:ssZ</str>
        <str>yyyy-MM-dd'T'HH:mm:ss</str>
        <str>yyyy-MM-dd'T'HH:mmZ</str>
        <str>yyyy-MM-dd'T'HH:mm</str>
        <str>yyyy-MM-dd HH:mm:ss.SSSZ</str>
        <str>yyyy-MM-dd HH:mm:ss,SSSZ</str>
        <str>yyyy-MM-dd HH:mm:ss.SSS</str>
        <str>yyyy-MM-dd HH:mm:ss,SSS</str>
        <str>yyyy-MM-dd HH:mm:ssZ</str>
        <str>yyyy-MM-dd HH:mm:ss</str>
        <str>yyyy-MM-dd HH:mmZ</str>
        <str>yyyy-MM-dd HH:mm</str>
        <str>yyyy-MM-dd</str>
      </arr>
    </processor>
    <processor class="solr.AddSchemaFieldsUpdateProcessorFactory">
      <str name="defaultFieldType">strings</str>
      <lst name="typeMapping">
        <str name="valueClass">java.lang.Boolean</str>
        <str name="fieldType">booleans</str>
      </lst>
      <lst name="typeMapping">
        <str name="valueClass">java.util.Date</str>
        <str name="fieldType">tdates</str>
      </lst>
      <lst name="typeMapping">
        <str name="valueClass">java.lang.Long</str>
        <str name="valueClass">java.lang.Integer</str>
        <str name="fieldType">tlongs</str>
      </lst>
      <lst name="typeMapping">
        <str name="valueClass">java.lang.Number</str>
        <str name="fieldType">tdoubles</str>
      </lst>
    </processor>

    <processor class="solr.LogUpdateProcessorFactory"/>
    <processor class="solr.DistributedUpdateProcessorFactory"/>
    <processor class="solr.RunUpdateProcessorFactory"/>
  </updateRequestProcessorChain>

  <!-- Deduplication

       An example dedup update processor that creates the "id" field
       on the fly based on the hash code of some other fields.  This
       example has overwriteDupes set to false since we are using the
       id field as the signatureField and Solr will maintain
       uniqueness based on that anyway.

    -->
  <!--
     <updateRequestProcessorChain name="dedupe">
       <processor class="solr.processor.SignatureUpdateProcessorFactory">
         <bool name="enabled">true</bool>
         <str name="signatureField">id</str>
         <bool name="overwriteDupes">false</bool>
         <str name="fields">name,features,cat</str>
         <str name="signatureClass">solr.processor.Lookup3Signature</str>
       </processor>
       <processor class="solr.LogUpdateProcessorFactory" />
       <processor class="solr.RunUpdateProcessorFactory" />
     </updateRequestProcessorChain>
    -->

  <!-- Language identification

       This example update chain identifies the language of the incoming
       documents using the langid contrib. The detected language is
       written to field language_s. No field name mapping is done.
       The fields used for detection are text, title, subject and description,
       making this example suitable for detecting languages form full-text
       rich documents injected via ExtractingRequestHandler.
       See more about langId at http://wiki.apache.org/solr/LanguageDetection
    -->
  <!--
   <updateRequestProcessorChain name="langid">
     <processor class="org.apache.solr.update.processor.TikaLanguageIdentifierUpdateProcessorFactory">
       <str name="langid.fl">text,title,subject,description</str>
       <str name="langid.langField">language_s</str>
       <str name="langid.fallback">en</str>
     </processor>
     <processor class="solr.LogUpdateProcessorFactory" />
     <processor class="solr.RunUpdateProcessorFactory" />
   </updateRequestProcessorChain>
  -->

  <!-- Script update processor

    This example hooks in an update processor implemented using JavaScript.

    See more about the script update processor at http://wiki.apache.org/solr/ScriptUpdateProcessor
  -->
  <!--
    <updateRequestProcessorChain name="script">
      <processor class="solr.StatelessScriptUpdateProcessorFactory">
        <str name="script">update-script.js</str>
        <lst name="params">
          <str name="config_param">example config parameter</str>
        </lst>
      </processor>
      <processor class="solr.RunUpdateProcessorFactory" />
    </updateRequestProcessorChain>
  -->

  <!-- Response Writers

       http://wiki.apache.org/solr/QueryResponseWriter

       Request responses will be written using the writer specified by
       the 'wt' request parameter matching the name of a registered
       writer.

       The "default" writer is the default and will be used if 'wt' is
       not specified in the request.
    -->
  <!-- The following response writers are implicitly configured unless
       overridden...
    -->
  <!--
     <queryResponseWriter name="xml"
                          default="true"
                          class="solr.XMLResponseWriter" />
     <queryResponseWriter name="json" class="solr.JSONResponseWriter"/>
     <queryResponseWriter name="python" class="solr.PythonResponseWriter"/>
     <queryResponseWriter name="ruby" class="solr.RubyResponseWriter"/>
     <queryResponseWriter name="php" class="solr.PHPResponseWriter"/>
     <queryResponseWriter name="phps" class="solr.PHPSerializedResponseWriter"/>
     <queryResponseWriter name="csv" class="solr.CSVResponseWriter"/>
     <queryResponseWriter name="schema.xml" class="solr.SchemaXmlResponseWriter"/>
    -->

  <queryResponseWriter name="json" class="solr.JSONResponseWriter">
    <!-- For the purposes of the tutorial, JSON responses are written as
     plain text so that they are easy to read in *any* browser.
     If you expect a MIME type of "application/json" just remove this override.
    -->
    <str name="content-type">text/plain; charset=UTF-8</str>
  </queryResponseWriter>

  <!--
     Custom response writers can be declared as needed...
    -->
  <queryResponseWriter name="velocity" class="solr.VelocityResponseWriter" startup="lazy">
    <str name="template.base.dir">${velocity.template.base.dir:}</str>
    <str name="solr.resource.loader.enabled">${velocity.solr.resource.loader.enabled:true}</str>
    <str name="params.resource.loader.enabled">${velocity.params.resource.loader.enabled:false}</str>
  </queryResponseWriter>

  <!-- XSLT response writer transforms the XML output by any xslt file found
       in Solr's conf/xslt directory.  Changes to xslt files are checked for
       every xsltCacheLifetimeSeconds.
    -->
  <queryResponseWriter name="xslt" class="solr.XSLTResponseWriter">
    <int name="xsltCacheLifetimeSeconds">5</int>
  </queryResponseWriter>

  <!-- Query Parsers

       https://cwiki.apache.org/confluence/display/solr/Query+Syntax+and+Parsing

       Multiple QParserPlugins can be registered by name, and then
       used in either the "defType" param for the QueryComponent (used
       by SearchHandler) or in LocalParams
    -->
  <!-- example of registering a query parser -->
  <!--
     <queryParser name="myparser" class="com.mycompany.MyQParserPlugin"/>
    -->

  <!-- Function Parsers

       http://wiki.apache.org/solr/FunctionQuery

       Multiple ValueSourceParsers can be registered by name, and then
       used as function names when using the "func" QParser.
    -->
  <!-- example of registering a custom function parser  -->
  <!--
     <valueSourceParser name="myfunc"
                        class="com.mycompany.MyValueSourceParser" />
    -->


  <!-- Document Transformers
       http://wiki.apache.org/solr/DocTransformers
    -->
  <!--
     Could be something like:
     <transformer name="db" class="com.mycompany.LoadFromDatabaseTransformer" >
       <int name="connection">jdbc://....</int>
     </transformer>

     To add a constant value to all docs, use:
     <transformer name="mytrans2" class="org.apache.solr.response.transform.ValueAugmenterFactory" >
       <int name="value">5</int>
     </transformer>

     If you want the user to still be able to change it with _value:something_ use this:
     <transformer name="mytrans3" class="org.apache.solr.response.transform.ValueAugmenterFactory" >
       <double name="defaultValue">5</double>
     </transformer>

      If you are using the QueryElevationComponent, you may wish to mark documents that get boosted.  The
      EditorialMarkerFactory will do exactly that:
     <transformer name="qecBooster" class="org.apache.solr.response.transform.EditorialMarkerFactory" />
    -->
</config><|MERGE_RESOLUTION|>--- conflicted
+++ resolved
@@ -752,12 +752,8 @@
         tags_ss_lower
         scholarship_t
         old_pgpids_is
-<<<<<<< HEAD
         transcription_ht
-=======
-        transcription_t
         document_date_t
->>>>>>> 7fe2a92c
       </str>
       <str name="keyword_pf">
         description_t^50
@@ -769,12 +765,8 @@
         old_shelfmark_bigram
         tags_t
         scholarship_t^80
-<<<<<<< HEAD
         transcription_ht^80
-=======
-        transcription_t^80
         document_date_t
->>>>>>> 7fe2a92c
       </str>
 
        <!-- admin search field for Document model (no boosting because no relevance sort) -->
@@ -793,16 +785,12 @@
         pgpid_i
         old_pgpids_is
         scholarship_t
-<<<<<<< HEAD
         transcription_ht
-=======
-        transcription_t
         fragment_old_shelfmark_ss
         old_shelfmark_t
         old_shelfmark_textnum
         old_shelfmark_bigram
         document_date_t
->>>>>>> 7fe2a92c
       </str>
       <str name="admin_doc_pf">
         type_s
@@ -814,15 +802,11 @@
         notes_t
         needs_review_t
         scholarship_t
-<<<<<<< HEAD
         transcription_ht
-=======
-        transcription_t
         old_shelfmark_t
         old_shelfmark_textnum
         old_shelfmark_bigram
         document_date_t
->>>>>>> 7fe2a92c
       </str>
 
       <!-- search across all variant shelfmark fields -->
