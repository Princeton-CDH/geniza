<?xml version="1.0" encoding="UTF-8" ?>
<!--
 Licensed to the Apache Software Foundation (ASF) under one or more
 contributor license agreements.  See the NOTICE file distributed with
 this work for additional information regarding copyright ownership.
 The ASF licenses this file to You under the Apache License, Version 2.0
 (the "License"); you may not use this file except in compliance with
 the License.  You may obtain a copy of the License at

     http://www.apache.org/licenses/LICENSE-2.0

 Unless required by applicable law or agreed to in writing, software
 distributed under the License is distributed on an "AS IS" BASIS,
 WITHOUT WARRANTIES OR CONDITIONS OF ANY KIND, either express or implied.
 See the License for the specific language governing permissions and
 limitations under the License.
-->

<!--
     For more details about configurations options that may appear in
     this file, see http://wiki.apache.org/solr/SolrConfigXml.
-->
<config>
  <!-- In all configuration below, a prefix of "solr." for class names
       is an alias that causes solr to search appropriate packages,
       including org.apache.solr.(search|update|request|core|analysis)

       You may also specify a fully qualified Java classname if you
       have your own custom plugins.
    -->

  <!-- Controls what version of Lucene various components of Solr
       adhere to.  Generally, you want to use the latest version to
       get all bug fixes and improvements. It is highly recommended
       that you fully re-index after changing this setting as it can
       affect both how text is indexed and queried.
  -->
  <luceneMatchVersion>6.6.6</luceneMatchVersion>

  <!-- <lib/> directives can be used to instruct Solr to load any Jars
       identified and use them to resolve any "plugins" specified in
       your solrconfig.xml or schema.xml (ie: Analyzers, Request
       Handlers, etc...).

       All directories and paths are resolved relative to the
       instanceDir.

       Please note that <lib/> directives are processed in the order
       that they appear in your solrconfig.xml file, and are "stacked"
       on top of each other when building a ClassLoader - so if you have
       plugin jars with dependencies on other jars, the "lower level"
       dependency jars should be loaded first.

       If a "./lib" directory exists in your instanceDir, all files
       found in it are included as if you had used the following
       syntax...

              <lib dir="./lib" />
    -->

  <!-- A 'dir' option by itself adds any files found in the directory
       to the classpath, this is useful for including all jars in a
       directory.

       When a 'regex' is specified in addition to a 'dir', only the
       files in that directory which completely match the regex
       (anchored on both ends) will be included.

       If a 'dir' option (with or without a regex) is used and nothing
       is found that matches, a warning will be logged.

       The examples below can be used to load some solr-contribs along
       with their external dependencies.
    -->
  <lib dir="${solr.install.dir:../../../..}/contrib/extraction/lib" regex=".*\.jar" />
  <lib dir="${solr.install.dir:../../../..}/dist/" regex="solr-cell-\d.*\.jar" />

  <lib dir="${solr.install.dir:../../../..}/contrib/clustering/lib/" regex=".*\.jar" />
  <lib dir="${solr.install.dir:../../../..}/dist/" regex="solr-clustering-\d.*\.jar" />

  <lib dir="${solr.install.dir:../../../..}/contrib/langid/lib/" regex=".*\.jar" />
  <lib dir="${solr.install.dir:../../../..}/dist/" regex="solr-langid-\d.*\.jar" />

  <lib dir="${solr.install.dir:../../../..}/contrib/velocity/lib" regex=".*\.jar" />
  <lib dir="${solr.install.dir:../../../..}/dist/" regex="solr-velocity-\d.*\.jar" />
  <lib dir="${solr.install.dir:../../../..}/dist/" regex="solr-analysis-extras-\d.*\.jar" />
  <lib dir="${solr.install.dir:../../../..}/contrib/analysis-extras/lucene-libs/" regex="lucene-analyzers-icu-\d.*\.jar" />
  <lib dir="${solr.install.dir:../../../..}/contrib/analysis-extras/lib/" regex="icu4j-\d.*\.jar" />
  <!-- an exact 'path' can be used instead of a 'dir' to specify a
       specific jar file.  This will cause a serious error to be logged
       if it can't be loaded.
    -->
  <!--
     <lib path="../a-jar-that-does-not-exist.jar" />
  -->

  <!-- Data Directory

       Used to specify an alternate directory to hold all index data
       other than the default ./data under the Solr home.  If
       replication is in use, this should match the replication
       configuration.
    -->
  <dataDir>${solr.data.dir:}</dataDir>


  <!-- The DirectoryFactory to use for indexes.

       solr.StandardDirectoryFactory is filesystem
       based and tries to pick the best implementation for the current
       JVM and platform.  solr.NRTCachingDirectoryFactory, the default,
       wraps solr.StandardDirectoryFactory and caches small files in memory
       for better NRT performance.

       One can force a particular implementation via solr.MMapDirectoryFactory,
       solr.NIOFSDirectoryFactory, or solr.SimpleFSDirectoryFactory.

       solr.RAMDirectoryFactory is memory based, not
       persistent, and doesn't work with replication.
    -->
  <directoryFactory name="DirectoryFactory"
                    class="${solr.directoryFactory:solr.NRTCachingDirectoryFactory}"/>

  <!-- The CodecFactory for defining the format of the inverted index.
       The default implementation is SchemaCodecFactory, which is the official Lucene
       index format, but hooks into the schema to provide per-field customization of
       the postings lists and per-document values in the fieldType element
       (postingsFormat/docValuesFormat). Note that most of the alternative implementations
       are experimental, so if you choose to customize the index format, it's a good
       idea to convert back to the official format e.g. via IndexWriter.addIndexes(IndexReader)
       before upgrading to a newer version to avoid unnecessary reindexing.
       A "compressionMode" string element can be added to <codecFactory> to choose
       between the existing compression modes in the default codec: "BEST_SPEED" (default)
       or "BEST_COMPRESSION".
  -->
  <codecFactory class="solr.SchemaCodecFactory"/>

  <!-- ~~~~~~~~~~~~~~~~~~~~~~~~~~~~~~~~~~~~~~~~~~~~~~~~~~~~~~~~~~~~~~~~~~~~~
       Index Config - These settings control low-level behavior of indexing
       Most example settings here show the default value, but are commented
       out, to more easily see where customizations have been made.

       Note: This replaces <indexDefaults> and <mainIndex> from older versions
       ~~~~~~~~~~~~~~~~~~~~~~~~~~~~~~~~~~~~~~~~~~~~~~~~~~~~~~~~~~~~~~~~~~~~~ -->
  <indexConfig>
    <!-- maxFieldLength was removed in 4.0. To get similar behavior, include a
         LimitTokenCountFilterFactory in your fieldType definition. E.g.
     <filter class="solr.LimitTokenCountFilterFactory" maxTokenCount="10000"/>
    -->
    <!-- Maximum time to wait for a write lock (ms) for an IndexWriter. Default: 1000 -->
    <!-- <writeLockTimeout>1000</writeLockTimeout>  -->

    <!-- Expert: Enabling compound file will use less files for the index,
         using fewer file descriptors on the expense of performance decrease.
         Default in Lucene is "true". Default in Solr is "false" (since 3.6) -->
    <!-- <useCompoundFile>false</useCompoundFile> -->

    <!-- ramBufferSizeMB sets the amount of RAM that may be used by Lucene
         indexing for buffering added documents and deletions before they are
         flushed to the Directory.
         maxBufferedDocs sets a limit on the number of documents buffered
         before flushing.
         If both ramBufferSizeMB and maxBufferedDocs is set, then
         Lucene will flush based on whichever limit is hit first.  -->
    <!-- <ramBufferSizeMB>100</ramBufferSizeMB> -->
    <!-- <maxBufferedDocs>1000</maxBufferedDocs> -->

    <!-- Expert: Merge Policy
         The Merge Policy in Lucene controls how merging of segments is done.
         The default since Solr/Lucene 3.3 is TieredMergePolicy.
         The default since Lucene 2.3 was the LogByteSizeMergePolicy,
         Even older versions of Lucene used LogDocMergePolicy.
      -->
    <!--
        <mergePolicyFactory class="org.apache.solr.index.TieredMergePolicyFactory">
          <int name="maxMergeAtOnce">10</int>
          <int name="segmentsPerTier">10</int>
          <double name="noCFSRatio">0.1</double>
        </mergePolicyFactory>
      -->

    <!-- Expert: Merge Scheduler
         The Merge Scheduler in Lucene controls how merges are
         performed.  The ConcurrentMergeScheduler (Lucene 2.3 default)
         can perform merges in the background using separate threads.
         The SerialMergeScheduler (Lucene 2.2 default) does not.
     -->
    <!--
       <mergeScheduler class="org.apache.lucene.index.ConcurrentMergeScheduler"/>
       -->

    <!-- LockFactory

         This option specifies which Lucene LockFactory implementation
         to use.

         single = SingleInstanceLockFactory - suggested for a
                  read-only index or when there is no possibility of
                  another process trying to modify the index.
         native = NativeFSLockFactory - uses OS native file locking.
                  Do not use when multiple solr webapps in the same
                  JVM are attempting to share a single index.
         simple = SimpleFSLockFactory  - uses a plain file for locking

         Defaults: 'native' is default for Solr3.6 and later, otherwise
                   'simple' is the default

         More details on the nuances of each LockFactory...
         http://wiki.apache.org/lucene-java/AvailableLockFactories
    -->
    <lockType>${solr.lock.type:native}</lockType>

    <!-- Commit Deletion Policy
         Custom deletion policies can be specified here. The class must
         implement org.apache.lucene.index.IndexDeletionPolicy.

         The default Solr IndexDeletionPolicy implementation supports
         deleting index commit points on number of commits, age of
         commit point and optimized status.

         The latest commit point should always be preserved regardless
         of the criteria.
    -->
    <!--
    <deletionPolicy class="solr.SolrDeletionPolicy">
    -->
    <!-- The number of commit points to be kept -->
    <!-- <str name="maxCommitsToKeep">1</str> -->
    <!-- The number of optimized commit points to be kept -->
    <!-- <str name="maxOptimizedCommitsToKeep">0</str> -->
    <!--
        Delete all commit points once they have reached the given age.
        Supports DateMathParser syntax e.g.
      -->
    <!--
       <str name="maxCommitAge">30MINUTES</str>
       <str name="maxCommitAge">1DAY</str>
    -->
    <!--
    </deletionPolicy>
    -->

    <!-- Lucene Infostream

         To aid in advanced debugging, Lucene provides an "InfoStream"
         of detailed information when indexing.

         Setting The value to true will instruct the underlying Lucene
         IndexWriter to write its debugging info the specified file
      -->
    <!-- <infoStream file="INFOSTREAM.txt">false</infoStream> -->
  </indexConfig>


  <!-- JMX

       This example enables JMX if and only if an existing MBeanServer
       is found, use this if you want to configure JMX through JVM
       parameters. Remove this to disable exposing Solr configuration
       and statistics to JMX.

       For more details see http://wiki.apache.org/solr/SolrJmx
    -->
  <jmx />
  <!-- If you want to connect to a particular server, specify the
       agentId
    -->
  <!-- <jmx agentId="myAgent" /> -->
  <!-- If you want to start a new MBeanServer, specify the serviceUrl -->
  <!-- <jmx serviceUrl="service:jmx:rmi:///jndi/rmi://localhost:9999/solr"/>
    -->

  <!-- The default high-performance update handler -->
  <updateHandler class="solr.DirectUpdateHandler2">

    <!-- Enables a transaction log, used for real-time get, durability, and
         and solr cloud replica recovery.  The log can grow as big as
         uncommitted changes to the index, so use of a hard autoCommit
         is recommended (see below).
         "dir" - the target directory for transaction logs, defaults to the
                solr data directory.
         "numVersionBuckets" - sets the number of buckets used to keep
                track of max version values when checking for re-ordered
                updates; increase this value to reduce the cost of
                synchronizing access to version buckets during high-volume
                indexing, this requires 8 bytes (long) * numVersionBuckets
                of heap space per Solr core.
    -->
    <updateLog>
      <str name="dir">${solr.ulog.dir:}</str>
      <int name="numVersionBuckets">${solr.ulog.numVersionBuckets:65536}</int>
    </updateLog>

    <!-- AutoCommit

         Perform a hard commit automatically under certain conditions.
         Instead of enabling autoCommit, consider using "commitWithin"
         when adding documents.

         http://wiki.apache.org/solr/UpdateXmlMessages

         maxDocs - Maximum number of documents to add since the last
                   commit before automatically triggering a new commit.

         maxTime - Maximum amount of time in ms that is allowed to pass
                   since a document was added before automatically
                   triggering a new commit.
         openSearcher - if false, the commit causes recent index changes
           to be flushed to stable storage, but does not cause a new
           searcher to be opened to make those changes visible.

         If the updateLog is enabled, then it's highly recommended to
         have some sort of hard autoCommit to limit the log size.
      -->
    <autoCommit>
      <maxTime>${solr.autoCommit.maxTime:15000}</maxTime>
      <openSearcher>false</openSearcher>
    </autoCommit>

    <!-- softAutoCommit is like autoCommit except it causes a
         'soft' commit which only ensures that changes are visible
         but does not ensure that data is synced to disk.  This is
         faster and more near-realtime friendly than a hard commit.
      -->

    <autoSoftCommit>
      <maxTime>${solr.autoSoftCommit.maxTime:-1}</maxTime>
    </autoSoftCommit>

    <!-- Update Related Event Listeners

         Various IndexWriter related events can trigger Listeners to
         take actions.

         postCommit - fired after every commit or optimize command
         postOptimize - fired after every optimize command
      -->

  </updateHandler>

  <!-- IndexReaderFactory

       Use the following format to specify a custom IndexReaderFactory,
       which allows for alternate IndexReader implementations.

       ** Experimental Feature **

       Please note - Using a custom IndexReaderFactory may prevent
       certain other features from working. The API to
       IndexReaderFactory may change without warning or may even be
       removed from future releases if the problems cannot be
       resolved.


       ** Features that may not work with custom IndexReaderFactory **

       The ReplicationHandler assumes a disk-resident index. Using a
       custom IndexReader implementation may cause incompatibility
       with ReplicationHandler and may cause replication to not work
       correctly. See SOLR-1366 for details.

    -->
  <!--
  <indexReaderFactory name="IndexReaderFactory" class="package.class">
    <str name="someArg">Some Value</str>
  </indexReaderFactory >
  -->

  <!-- ~~~~~~~~~~~~~~~~~~~~~~~~~~~~~~~~~~~~~~~~~~~~~~~~~~~~~~~~~~~~~~~~~~~~~
       Query section - these settings control query time things like caches
       ~~~~~~~~~~~~~~~~~~~~~~~~~~~~~~~~~~~~~~~~~~~~~~~~~~~~~~~~~~~~~~~~~~~~~ -->
  <query>
    <!-- Max Boolean Clauses

         Maximum number of clauses in each BooleanQuery,  an exception
         is thrown if exceeded.

         ** WARNING **

         This option actually modifies a global Lucene property that
         will affect all SolrCores.  If multiple solrconfig.xml files
         disagree on this property, the value at any given moment will
         be based on the last SolrCore to be initialized.

      -->
    <maxBooleanClauses>1024</maxBooleanClauses>


    <!-- Solr Internal Query Caches

         There are two implementations of cache available for Solr,
         LRUCache, based on a synchronized LinkedHashMap, and
         FastLRUCache, based on a ConcurrentHashMap.

         FastLRUCache has faster gets and slower puts in single
         threaded operation and thus is generally faster than LRUCache
         when the hit ratio of the cache is high (> 75%), and may be
         faster under other scenarios on multi-cpu systems.
    -->

    <!-- Filter Cache

         Cache used by SolrIndexSearcher for filters (DocSets),
         unordered sets of *all* documents that match a query.  When a
         new searcher is opened, its caches may be prepopulated or
         "autowarmed" using data from caches in the old searcher.
         autowarmCount is the number of items to prepopulate.  For
         LRUCache, the autowarmed items will be the most recently
         accessed items.

         Parameters:
           class - the SolrCache implementation LRUCache or
               (LRUCache or FastLRUCache)
           size - the maximum number of entries in the cache
           initialSize - the initial capacity (number of entries) of
               the cache.  (see java.util.HashMap)
           autowarmCount - the number of entries to prepopulate from
               and old cache.
           maxRamMB - the maximum amount of RAM (in MB) that this cache is allowed
                      to occupy. Note that when this option is specified, the size
                      and initialSize parameters are ignored.
      -->
    <filterCache class="solr.FastLRUCache"
                 size="512"
                 initialSize="512"
                 autowarmCount="0"/>

    <!-- Query Result Cache

         Caches results of searches - ordered lists of document ids
         (DocList) based on a query, a sort, and the range of documents requested.
         Additional supported parameter by LRUCache:
            maxRamMB - the maximum amount of RAM (in MB) that this cache is allowed
                       to occupy
      -->
    <queryResultCache class="solr.LRUCache"
                      size="512"
                      initialSize="512"
                      autowarmCount="0"/>

    <!-- Document Cache

         Caches Lucene Document objects (the stored fields for each
         document).  Since Lucene internal document ids are transient,
         this cache will not be autowarmed.
      -->
    <documentCache class="solr.LRUCache"
                   size="512"
                   initialSize="512"
                   autowarmCount="0"/>

    <!-- custom cache currently used by block join -->
    <cache name="perSegFilter"
           class="solr.search.LRUCache"
           size="10"
           initialSize="0"
           autowarmCount="10"
           regenerator="solr.NoOpRegenerator" />

    <!-- Field Value Cache

         Cache used to hold field values that are quickly accessible
         by document id.  The fieldValueCache is created by default
         even if not configured here.
      -->
    <!--
       <fieldValueCache class="solr.FastLRUCache"
                        size="512"
                        autowarmCount="128"
                        showItems="32" />
      -->

    <!-- Custom Cache

         Example of a generic cache.  These caches may be accessed by
         name through SolrIndexSearcher.getCache(),cacheLookup(), and
         cacheInsert().  The purpose is to enable easy caching of
         user/application level data.  The regenerator argument should
         be specified as an implementation of solr.CacheRegenerator
         if autowarming is desired.
      -->
    <!--
       <cache name="myUserCache"
              class="solr.LRUCache"
              size="4096"
              initialSize="1024"
              autowarmCount="1024"
              regenerator="com.mycompany.MyRegenerator"
              />
      -->


    <!-- Lazy Field Loading

         If true, stored fields that are not requested will be loaded
         lazily.  This can result in a significant speed improvement
         if the usual case is to not load all stored fields,
         especially if the skipped fields are large compressed text
         fields.
    -->
    <enableLazyFieldLoading>true</enableLazyFieldLoading>

    <!-- Use Filter For Sorted Query

         A possible optimization that attempts to use a filter to
         satisfy a search.  If the requested sort does not include
         score, then the filterCache will be checked for a filter
         matching the query. If found, the filter will be used as the
         source of document ids, and then the sort will be applied to
         that.

         For most situations, this will not be useful unless you
         frequently get the same search repeatedly with different sort
         options, and none of them ever use "score"
      -->
    <!--
       <useFilterForSortedQuery>true</useFilterForSortedQuery>
      -->

    <!-- Result Window Size

         An optimization for use with the queryResultCache.  When a search
         is requested, a superset of the requested number of document ids
         are collected.  For example, if a search for a particular query
         requests matching documents 10 through 19, and queryWindowSize is 50,
         then documents 0 through 49 will be collected and cached.  Any further
         requests in that range can be satisfied via the cache.
      -->
    <queryResultWindowSize>20</queryResultWindowSize>

    <!-- Maximum number of documents to cache for any entry in the
         queryResultCache.
      -->
    <queryResultMaxDocsCached>200</queryResultMaxDocsCached>

    <!-- Query Related Event Listeners

         Various IndexSearcher related events can trigger Listeners to
         take actions.

         newSearcher - fired whenever a new searcher is being prepared
         and there is a current searcher handling requests (aka
         registered).  It can be used to prime certain caches to
         prevent long request times for certain requests.

         firstSearcher - fired whenever a new searcher is being
         prepared but there is no current registered searcher to handle
         requests or to gain autowarming data from.


      -->
    <!-- QuerySenderListener takes an array of NamedList and executes a
         local query request for each NamedList in sequence.
      -->
    <listener event="newSearcher" class="solr.QuerySenderListener">
      <arr name="queries">
        <!--
           <lst><str name="q">solr</str><str name="sort">price asc</str></lst>
           <lst><str name="q">rocks</str><str name="sort">weight asc</str></lst>
          -->
      </arr>
    </listener>
    <listener event="firstSearcher" class="solr.QuerySenderListener">
      <arr name="queries">
        <!--
        <lst>
          <str name="q">static firstSearcher warming in solrconfig.xml</str>
        </lst>
        -->
      </arr>
    </listener>

    <!-- Use Cold Searcher

         If a search request comes in and there is no current
         registered searcher, then immediately register the still
         warming searcher and use it.  If "false" then all requests
         will block until the first searcher is done warming.
      -->
    <useColdSearcher>false</useColdSearcher>

  </query>


  <!-- Request Dispatcher

       This section contains instructions for how the SolrDispatchFilter
       should behave when processing requests for this SolrCore.

       handleSelect is a legacy option that affects the behavior of requests
       such as /select?qt=XXX

       handleSelect="true" will cause the SolrDispatchFilter to process
       the request and dispatch the query to a handler specified by the
       "qt" param, assuming "/select" isn't already registered.

       handleSelect="false" will cause the SolrDispatchFilter to
       ignore "/select" requests, resulting in a 404 unless a handler
       is explicitly registered with the name "/select"

       handleSelect="true" is not recommended for new users, but is the default
       for backwards compatibility
    -->
  <requestDispatcher handleSelect="false" >
    <!-- Request Parsing

         These settings indicate how Solr Requests may be parsed, and
         what restrictions may be placed on the ContentStreams from
         those requests

         enableRemoteStreaming - enables use of the stream.file
         and stream.url parameters for specifying remote streams.

         multipartUploadLimitInKB - specifies the max size (in KiB) of
         Multipart File Uploads that Solr will allow in a Request.

         formdataUploadLimitInKB - specifies the max size (in KiB) of
         form data (application/x-www-form-urlencoded) sent via
         POST. You can use POST to pass request parameters not
         fitting into the URL.

         addHttpRequestToContext - if set to true, it will instruct
         the requestParsers to include the original HttpServletRequest
         object in the context map of the SolrQueryRequest under the
         key "httpRequest". It will not be used by any of the existing
         Solr components, but may be useful when developing custom
         plugins.

         *** WARNING ***
         The settings below authorize Solr to fetch remote files, You
         should make sure your system has some authentication before
         using enableRemoteStreaming="true"

      -->
    <requestParsers enableRemoteStreaming="true"
                    multipartUploadLimitInKB="2048000"
                    formdataUploadLimitInKB="2048"
                    addHttpRequestToContext="false"/>

    <!-- HTTP Caching

         Set HTTP caching related parameters (for proxy caches and clients).

         The options below instruct Solr not to output any HTTP Caching
         related headers
      -->
    <httpCaching never304="true" />
    <!-- If you include a <cacheControl> directive, it will be used to
         generate a Cache-Control header (as well as an Expires header
         if the value contains "max-age=")

         By default, no Cache-Control header is generated.

         You can use the <cacheControl> option even if you have set
         never304="true"
      -->
    <!--
       <httpCaching never304="true" >
         <cacheControl>max-age=30, public</cacheControl>
       </httpCaching>
      -->
    <!-- To enable Solr to respond with automatically generated HTTP
         Caching headers, and to response to Cache Validation requests
         correctly, set the value of never304="false"

         This will cause Solr to generate Last-Modified and ETag
         headers based on the properties of the Index.

         The following options can also be specified to affect the
         values of these headers...

         lastModFrom - the default value is "openTime" which means the
         Last-Modified value (and validation against If-Modified-Since
         requests) will all be relative to when the current Searcher
         was opened.  You can change it to lastModFrom="dirLastMod" if
         you want the value to exactly correspond to when the physical
         index was last modified.

         etagSeed="..." is an option you can change to force the ETag
         header (and validation against If-None-Match requests) to be
         different even if the index has not changed (ie: when making
         significant changes to your config file)

         (lastModifiedFrom and etagSeed are both ignored if you use
         the never304="true" option)
      -->
    <!--
       <httpCaching lastModifiedFrom="openTime"
                    etagSeed="Solr">
         <cacheControl>max-age=30, public</cacheControl>
       </httpCaching>
      -->
  </requestDispatcher>

  <!-- Request Handlers

       http://wiki.apache.org/solr/SolrRequestHandler

       Incoming queries will be dispatched to a specific handler by name
       based on the path specified in the request.

       Legacy behavior: If the request path uses "/select" but no Request
       Handler has that name, and if handleSelect="true" has been specified in
       the requestDispatcher, then the Request Handler is dispatched based on
       the qt parameter.  Handlers without a leading '/' are accessed this way
       like so: http://host/app/[core/]select?qt=name  If no qt is
       given, then the requestHandler that declares default="true" will be
       used or the one named "standard".

       If a Request Handler is declared with startup="lazy", then it will
       not be initialized until the first request that uses it.

    -->
  <!-- SearchHandler

       http://wiki.apache.org/solr/SearchHandler

       For processing Search Queries, the primary Request Handler
       provided with Solr is "SearchHandler" It delegates to a sequent
       of SearchComponents (see below) and supports distributed
       queries across multiple shards
    -->
  <requestHandler name="/select" class="solr.SearchHandler">
    <!-- default values for query parameters can be specified, these
         will be overridden by parameters in the request
      -->

    <lst name="defaults">
      <str name="echoParams">explicit</str>
      <int name="rows">10</int>
      <str name="defType">edismax</str>
      <!-- <str name="df">text</str> -->

      <!-- keyword search field for geniza prototype -->
      <str name="keyword_qf">
        description_t
        pgpid_i
        type_s
        collection_ss
        shelfmark_t
        shelfmark_ss
        tags_t
        tags_ss        
<<<<<<< HEAD
        scholarship_t
        old_pgpid_is
=======
        editors_t
        translators_t
        transcription_t
        old_pgpids_is
>>>>>>> 743fe37a
      </str>
      <str name="keyword_pf">
        description_t
        type_s
        collection_ss
        shelfmark_t
        shelfmark_ss
        tags_t
        tags_ss        
        scholarship_t
      </str>

       <!-- admin search field for Document model (no boosting because no relevance sort) -->
      <str name="admin_doc_qf">
        type_s
        shelfmark_t
        shelfmark_ss
        tags_t
        tags_ss
        description_t
        notes_t
        needs_review_t
        pgpid_i
<<<<<<< HEAD
        old_pgpid_is
        scholarship_t
=======
        old_pgpids_is
>>>>>>> 743fe37a
      </str>
      <str name="admin_doc_pf">
        type_s
        shelfmark_t
        tags_t
        description_t
        notes_t
        needs_review_t
        scholarship_t
      </str>

    </lst>


    <!-- In addition to defaults, "appends" params can be specified
         to identify values which should be appended to the list of
         multi-val params from the query (or the existing "defaults").
      -->
    <!-- In this example, the param "fq=instock:true" would be appended to
         any query time fq params the user may specify, as a mechanism for
         partitioning the index, independent of any user selected filtering
         that may also be desired (perhaps as a result of faceted searching).

         NOTE: there is *absolutely* nothing a client can do to prevent these
         "appends" values from being used, so don't use this mechanism
         unless you are sure you always want it.
      -->
    <!--
       <lst name="appends">
         <str name="fq">inStock:true</str>
       </lst>
      -->
    <!-- "invariants" are a way of letting the Solr maintainer lock down
         the options available to Solr clients.  Any params values
         specified here are used regardless of what values may be specified
         in either the query, the "defaults", or the "appends" params.

         In this example, the facet.field and facet.query params would
         be fixed, limiting the facets clients can use.  Faceting is
         not turned on by default - but if the client does specify
         facet=true in the request, these are the only facets they
         will be able to see counts for; regardless of what other
         facet.field or facet.query params they may specify.

         NOTE: there is *absolutely* nothing a client can do to prevent these
         "invariants" values from being used, so don't use this mechanism
         unless you are sure you always want it.
      -->
    <!--
       <lst name="invariants">
         <str name="facet.field">cat</str>
         <str name="facet.field">manu_exact</str>
         <str name="facet.query">price:[* TO 500]</str>
         <str name="facet.query">price:[500 TO *]</str>
       </lst>
      -->
    <!-- If the default list of SearchComponents is not desired, that
         list can either be overridden completely, or components can be
         prepended or appended to the default list.  (see below)
      -->
    <!--
       <arr name="components">
         <str>nameOfCustomComponent1</str>
         <str>nameOfCustomComponent2</str>
       </arr>
      -->
  </requestHandler>

  <!-- A request handler that returns indented JSON by default -->
  <requestHandler name="/query" class="solr.SearchHandler">
    <lst name="defaults">
      <str name="echoParams">explicit</str>
      <str name="wt">json</str>
      <str name="indent">true</str>
    </lst>
  </requestHandler>


  <!-- A Robust Example

       This example SearchHandler declaration shows off usage of the
       SearchHandler with many defaults declared

       Note that multiple instances of the same Request Handler
       (SearchHandler) can be registered multiple times with different
       names (and different init parameters)
    -->
  <requestHandler name="/browse" class="solr.SearchHandler" useParams="query,facets,velocity,browse">
    <lst name="defaults">
      <str name="echoParams">explicit</str>
    </lst>
  </requestHandler>

  <initParams path="/update/**,/query,/select,/tvrh,/elevate,/spell,/browse">
    <lst name="defaults">
      <str name="df">_text_</str>
    </lst>
  </initParams>

  <!-- This enabled schemaless mode
  <initParams path="/update/**">
    <lst name="defaults">
      <str name="update.chain">add-unknown-fields-to-the-schema</str>
    </lst>
  </initParams>
  -->

  <!-- Solr Cell Update Request Handler

       http://wiki.apache.org/solr/ExtractingRequestHandler

    -->
  <requestHandler name="/update/extract"
                  startup="lazy"
                  class="solr.extraction.ExtractingRequestHandler" >
    <lst name="defaults">
      <str name="lowernames">true</str>
      <str name="fmap.meta">ignored_</str>
      <str name="fmap.content">_text_</str>
    </lst>
  </requestHandler>
  <!-- Search Components

       Search components are registered to SolrCore and used by
       instances of SearchHandler (which can access them by name)

       By default, the following components are available:

       <searchComponent name="query"     class="solr.QueryComponent" />
       <searchComponent name="facet"     class="solr.FacetComponent" />
       <searchComponent name="mlt"       class="solr.MoreLikeThisComponent" />
       <searchComponent name="highlight" class="solr.HighlightComponent" />
       <searchComponent name="stats"     class="solr.StatsComponent" />
       <searchComponent name="debug"     class="solr.DebugComponent" />

       Default configuration in a requestHandler would look like:

       <arr name="components">
         <str>query</str>
         <str>facet</str>
         <str>mlt</str>
         <str>highlight</str>
         <str>stats</str>
         <str>debug</str>
       </arr>

       If you register a searchComponent to one of the standard names,
       that will be used instead of the default.

       To insert components before or after the 'standard' components, use:

       <arr name="first-components">
         <str>myFirstComponentName</str>
       </arr>

       <arr name="last-components">
         <str>myLastComponentName</str>
       </arr>

       NOTE: The component registered with the name "debug" will
       always be executed after the "last-components"

     -->

  <!-- Spell Check

       The spell check component can return a list of alternative spelling
       suggestions.

       http://wiki.apache.org/solr/SpellCheckComponent
    -->
  <searchComponent name="spellcheck" class="solr.SpellCheckComponent">

    <str name="queryAnalyzerFieldType">text_general</str>

    <!-- Multiple "Spell Checkers" can be declared and used by this
         component
      -->

    <!-- a spellchecker built from a field of the main index -->
    <lst name="spellchecker">
      <str name="name">default</str>
      <str name="field">_text_</str>
      <str name="classname">solr.DirectSolrSpellChecker</str>
      <!-- the spellcheck distance measure used, the default is the internal levenshtein -->
      <str name="distanceMeasure">internal</str>
      <!-- minimum accuracy needed to be considered a valid spellcheck suggestion -->
      <float name="accuracy">0.5</float>
      <!-- the maximum #edits we consider when enumerating terms: can be 1 or 2 -->
      <int name="maxEdits">2</int>
      <!-- the minimum shared prefix when enumerating terms -->
      <int name="minPrefix">1</int>
      <!-- maximum number of inspections per result. -->
      <int name="maxInspections">5</int>
      <!-- minimum length of a query term to be considered for correction -->
      <int name="minQueryLength">4</int>
      <!-- maximum threshold of documents a query term can appear to be considered for correction -->
      <float name="maxQueryFrequency">0.01</float>
      <!-- uncomment this to require suggestions to occur in 1% of the documents
        <float name="thresholdTokenFrequency">.01</float>
      -->
    </lst>

    <!-- a spellchecker that can break or combine words.  See "/spell" handler below for usage -->
    <!--
    <lst name="spellchecker">
      <str name="name">wordbreak</str>
      <str name="classname">solr.WordBreakSolrSpellChecker</str>
      <str name="field">name</str>
      <str name="combineWords">true</str>
      <str name="breakWords">true</str>
      <int name="maxChanges">10</int>
    </lst>
    -->
  </searchComponent>

  <!-- A request handler for demonstrating the spellcheck component.

       NOTE: This is purely as an example.  The whole purpose of the
       SpellCheckComponent is to hook it into the request handler that
       handles your normal user queries so that a separate request is
       not needed to get suggestions.

       IN OTHER WORDS, THERE IS REALLY GOOD CHANCE THE SETUP BELOW IS
       NOT WHAT YOU WANT FOR YOUR PRODUCTION SYSTEM!

       See http://wiki.apache.org/solr/SpellCheckComponent for details
       on the request parameters.
    -->
  <requestHandler name="/spell" class="solr.SearchHandler" startup="lazy">
    <lst name="defaults">
      <!-- Solr will use suggestions from both the 'default' spellchecker
           and from the 'wordbreak' spellchecker and combine them.
           collations (re-written queries) can include a combination of
           corrections from both spellcheckers -->
      <str name="spellcheck.dictionary">default</str>
      <str name="spellcheck">on</str>
      <str name="spellcheck.extendedResults">true</str>
      <str name="spellcheck.count">10</str>
      <str name="spellcheck.alternativeTermCount">5</str>
      <str name="spellcheck.maxResultsForSuggest">5</str>
      <str name="spellcheck.collate">true</str>
      <str name="spellcheck.collateExtendedResults">true</str>
      <str name="spellcheck.maxCollationTries">10</str>
      <str name="spellcheck.maxCollations">5</str>
    </lst>
    <arr name="last-components">
      <str>spellcheck</str>
    </arr>
  </requestHandler>

  <!-- Term Vector Component

       http://wiki.apache.org/solr/TermVectorComponent
    -->
  <searchComponent name="tvComponent" class="solr.TermVectorComponent"/>

  <!-- A request handler for demonstrating the term vector component

       This is purely as an example.

       In reality you will likely want to add the component to your
       already specified request handlers.
    -->
  <requestHandler name="/tvrh" class="solr.SearchHandler" startup="lazy">
    <lst name="defaults">
      <bool name="tv">true</bool>
    </lst>
    <arr name="last-components">
      <str>tvComponent</str>
    </arr>
  </requestHandler>

  <!-- Clustering Component. (Omitted here. See the default Solr example for a typical configuration.) -->

  <!-- Terms Component

       http://wiki.apache.org/solr/TermsComponent

       A component to return terms and document frequency of those
       terms
    -->
  <searchComponent name="terms" class="solr.TermsComponent"/>

  <!-- A request handler for demonstrating the terms component -->
  <requestHandler name="/terms" class="solr.SearchHandler" startup="lazy">
    <lst name="defaults">
      <bool name="terms">true</bool>
      <bool name="distrib">false</bool>
    </lst>
    <arr name="components">
      <str>terms</str>
    </arr>
  </requestHandler>


  <!-- Query Elevation Component

       http://wiki.apache.org/solr/QueryElevationComponent

       a search component that enables you to configure the top
       results for a given query regardless of the normal lucene
       scoring.
    -->
  <searchComponent name="elevator" class="solr.QueryElevationComponent" >
    <!-- pick a fieldType to analyze queries -->
    <str name="queryFieldType">string</str>
    <str name="config-file">elevate.xml</str>
  </searchComponent>

  <!-- A request handler for demonstrating the elevator component -->
  <requestHandler name="/elevate" class="solr.SearchHandler" startup="lazy">
    <lst name="defaults">
      <str name="echoParams">explicit</str>
    </lst>
    <arr name="last-components">
      <str>elevator</str>
    </arr>
  </requestHandler>

  <!-- Highlighting Component

       http://wiki.apache.org/solr/HighlightingParameters
    -->
  <searchComponent class="solr.HighlightComponent" name="highlight">
    <highlighting>
      <!-- Configure the standard fragmenter -->
      <!-- This could most likely be commented out in the "default" case -->
      <fragmenter name="gap"
                  default="true"
                  class="solr.highlight.GapFragmenter">
        <lst name="defaults">
          <int name="hl.fragsize">100</int>
        </lst>
      </fragmenter>

      <!-- A regular-expression-based fragmenter
           (for sentence extraction)
        -->
      <fragmenter name="regex"
                  class="solr.highlight.RegexFragmenter">
        <lst name="defaults">
          <!-- slightly smaller fragsizes work better because of slop -->
          <int name="hl.fragsize">70</int>
          <!-- allow 50% slop on fragment sizes -->
          <float name="hl.regex.slop">0.5</float>
          <!-- a basic sentence pattern -->
          <str name="hl.regex.pattern">[-\w ,/\n\&quot;&apos;]{20,200}</str>
        </lst>
      </fragmenter>

      <!-- Configure the standard formatter -->
      <formatter name="html"
                 default="true"
                 class="solr.highlight.HtmlFormatter">
        <lst name="defaults">
          <str name="hl.simple.pre"><![CDATA[<em>]]></str>
          <str name="hl.simple.post"><![CDATA[</em>]]></str>
        </lst>
      </formatter>

      <!-- Configure the standard encoder -->
      <encoder name="html"
               class="solr.highlight.HtmlEncoder" />

      <!-- Configure the standard fragListBuilder -->
      <fragListBuilder name="simple"
                       class="solr.highlight.SimpleFragListBuilder"/>

      <!-- Configure the single fragListBuilder -->
      <fragListBuilder name="single"
                       class="solr.highlight.SingleFragListBuilder"/>

      <!-- Configure the weighted fragListBuilder -->
      <fragListBuilder name="weighted"
                       default="true"
                       class="solr.highlight.WeightedFragListBuilder"/>

      <!-- default tag FragmentsBuilder -->
      <fragmentsBuilder name="default"
                        default="true"
                        class="solr.highlight.ScoreOrderFragmentsBuilder">
        <!--
        <lst name="defaults">
          <str name="hl.multiValuedSeparatorChar">/</str>
        </lst>
        -->
      </fragmentsBuilder>

      <!-- multi-colored tag FragmentsBuilder -->
      <fragmentsBuilder name="colored"
                        class="solr.highlight.ScoreOrderFragmentsBuilder">
        <lst name="defaults">
          <str name="hl.tag.pre"><![CDATA[
               <b style="background:yellow">,<b style="background:lawgreen">,
               <b style="background:aquamarine">,<b style="background:magenta">,
               <b style="background:palegreen">,<b style="background:coral">,
               <b style="background:wheat">,<b style="background:khaki">,
               <b style="background:lime">,<b style="background:deepskyblue">]]></str>
          <str name="hl.tag.post"><![CDATA[</b>]]></str>
        </lst>
      </fragmentsBuilder>

      <boundaryScanner name="default"
                       default="true"
                       class="solr.highlight.SimpleBoundaryScanner">
        <lst name="defaults">
          <str name="hl.bs.maxScan">10</str>
          <str name="hl.bs.chars">.,!? &#9;&#10;&#13;</str>
        </lst>
      </boundaryScanner>

      <boundaryScanner name="breakIterator"
                       class="solr.highlight.BreakIteratorBoundaryScanner">
        <lst name="defaults">
          <!-- type should be one of CHARACTER, WORD(default), LINE and SENTENCE -->
          <str name="hl.bs.type">WORD</str>
          <!-- language and country are used when constructing Locale object.  -->
          <!-- And the Locale object will be used when getting instance of BreakIterator -->
          <str name="hl.bs.language">en</str>
          <str name="hl.bs.country">US</str>
        </lst>
      </boundaryScanner>
    </highlighting>
  </searchComponent>

  <!-- Update Processors

       Chains of Update Processor Factories for dealing with Update
       Requests can be declared, and then used by name in Update
       Request Processors

       http://wiki.apache.org/solr/UpdateRequestProcessor

    -->

  <!-- Add unknown fields to the schema

       An example field type guessing update processor that will
       attempt to parse string-typed field values as Booleans, Longs,
       Doubles, or Dates, and then add schema fields with the guessed
       field types.

       This requires that the schema is both managed and mutable, by
       declaring schemaFactory as ManagedIndexSchemaFactory, with
       mutable specified as true.

       See http://wiki.apache.org/solr/GuessingFieldTypes
    -->
  <updateRequestProcessorChain name="add-unknown-fields-to-the-schema">
    <!-- UUIDUpdateProcessorFactory will generate an id if none is present in the incoming document -->
    <processor class="solr.UUIDUpdateProcessorFactory" />
    <processor class="solr.RemoveBlankFieldUpdateProcessorFactory"/>
    <processor class="solr.FieldNameMutatingUpdateProcessorFactory">
      <str name="pattern">[^\w-\.]</str>
      <str name="replacement">_</str>
    </processor>
    <processor class="solr.ParseBooleanFieldUpdateProcessorFactory"/>
    <processor class="solr.ParseLongFieldUpdateProcessorFactory"/>
    <processor class="solr.ParseDoubleFieldUpdateProcessorFactory"/>
    <processor class="solr.ParseDateFieldUpdateProcessorFactory">
      <arr name="format">
        <str>yyyy-MM-dd'T'HH:mm:ss.SSSZ</str>
        <str>yyyy-MM-dd'T'HH:mm:ss,SSSZ</str>
        <str>yyyy-MM-dd'T'HH:mm:ss.SSS</str>
        <str>yyyy-MM-dd'T'HH:mm:ss,SSS</str>
        <str>yyyy-MM-dd'T'HH:mm:ssZ</str>
        <str>yyyy-MM-dd'T'HH:mm:ss</str>
        <str>yyyy-MM-dd'T'HH:mmZ</str>
        <str>yyyy-MM-dd'T'HH:mm</str>
        <str>yyyy-MM-dd HH:mm:ss.SSSZ</str>
        <str>yyyy-MM-dd HH:mm:ss,SSSZ</str>
        <str>yyyy-MM-dd HH:mm:ss.SSS</str>
        <str>yyyy-MM-dd HH:mm:ss,SSS</str>
        <str>yyyy-MM-dd HH:mm:ssZ</str>
        <str>yyyy-MM-dd HH:mm:ss</str>
        <str>yyyy-MM-dd HH:mmZ</str>
        <str>yyyy-MM-dd HH:mm</str>
        <str>yyyy-MM-dd</str>
      </arr>
    </processor>
    <processor class="solr.AddSchemaFieldsUpdateProcessorFactory">
      <str name="defaultFieldType">strings</str>
      <lst name="typeMapping">
        <str name="valueClass">java.lang.Boolean</str>
        <str name="fieldType">booleans</str>
      </lst>
      <lst name="typeMapping">
        <str name="valueClass">java.util.Date</str>
        <str name="fieldType">tdates</str>
      </lst>
      <lst name="typeMapping">
        <str name="valueClass">java.lang.Long</str>
        <str name="valueClass">java.lang.Integer</str>
        <str name="fieldType">tlongs</str>
      </lst>
      <lst name="typeMapping">
        <str name="valueClass">java.lang.Number</str>
        <str name="fieldType">tdoubles</str>
      </lst>
    </processor>

    <processor class="solr.LogUpdateProcessorFactory"/>
    <processor class="solr.DistributedUpdateProcessorFactory"/>
    <processor class="solr.RunUpdateProcessorFactory"/>
  </updateRequestProcessorChain>

  <!-- Deduplication

       An example dedup update processor that creates the "id" field
       on the fly based on the hash code of some other fields.  This
       example has overwriteDupes set to false since we are using the
       id field as the signatureField and Solr will maintain
       uniqueness based on that anyway.

    -->
  <!--
     <updateRequestProcessorChain name="dedupe">
       <processor class="solr.processor.SignatureUpdateProcessorFactory">
         <bool name="enabled">true</bool>
         <str name="signatureField">id</str>
         <bool name="overwriteDupes">false</bool>
         <str name="fields">name,features,cat</str>
         <str name="signatureClass">solr.processor.Lookup3Signature</str>
       </processor>
       <processor class="solr.LogUpdateProcessorFactory" />
       <processor class="solr.RunUpdateProcessorFactory" />
     </updateRequestProcessorChain>
    -->

  <!-- Language identification

       This example update chain identifies the language of the incoming
       documents using the langid contrib. The detected language is
       written to field language_s. No field name mapping is done.
       The fields used for detection are text, title, subject and description,
       making this example suitable for detecting languages form full-text
       rich documents injected via ExtractingRequestHandler.
       See more about langId at http://wiki.apache.org/solr/LanguageDetection
    -->
  <!--
   <updateRequestProcessorChain name="langid">
     <processor class="org.apache.solr.update.processor.TikaLanguageIdentifierUpdateProcessorFactory">
       <str name="langid.fl">text,title,subject,description</str>
       <str name="langid.langField">language_s</str>
       <str name="langid.fallback">en</str>
     </processor>
     <processor class="solr.LogUpdateProcessorFactory" />
     <processor class="solr.RunUpdateProcessorFactory" />
   </updateRequestProcessorChain>
  -->

  <!-- Script update processor

    This example hooks in an update processor implemented using JavaScript.

    See more about the script update processor at http://wiki.apache.org/solr/ScriptUpdateProcessor
  -->
  <!--
    <updateRequestProcessorChain name="script">
      <processor class="solr.StatelessScriptUpdateProcessorFactory">
        <str name="script">update-script.js</str>
        <lst name="params">
          <str name="config_param">example config parameter</str>
        </lst>
      </processor>
      <processor class="solr.RunUpdateProcessorFactory" />
    </updateRequestProcessorChain>
  -->

  <!-- Response Writers

       http://wiki.apache.org/solr/QueryResponseWriter

       Request responses will be written using the writer specified by
       the 'wt' request parameter matching the name of a registered
       writer.

       The "default" writer is the default and will be used if 'wt' is
       not specified in the request.
    -->
  <!-- The following response writers are implicitly configured unless
       overridden...
    -->
  <!--
     <queryResponseWriter name="xml"
                          default="true"
                          class="solr.XMLResponseWriter" />
     <queryResponseWriter name="json" class="solr.JSONResponseWriter"/>
     <queryResponseWriter name="python" class="solr.PythonResponseWriter"/>
     <queryResponseWriter name="ruby" class="solr.RubyResponseWriter"/>
     <queryResponseWriter name="php" class="solr.PHPResponseWriter"/>
     <queryResponseWriter name="phps" class="solr.PHPSerializedResponseWriter"/>
     <queryResponseWriter name="csv" class="solr.CSVResponseWriter"/>
     <queryResponseWriter name="schema.xml" class="solr.SchemaXmlResponseWriter"/>
    -->

  <queryResponseWriter name="json" class="solr.JSONResponseWriter">
    <!-- For the purposes of the tutorial, JSON responses are written as
     plain text so that they are easy to read in *any* browser.
     If you expect a MIME type of "application/json" just remove this override.
    -->
    <str name="content-type">text/plain; charset=UTF-8</str>
  </queryResponseWriter>

  <!--
     Custom response writers can be declared as needed...
    -->
  <queryResponseWriter name="velocity" class="solr.VelocityResponseWriter" startup="lazy">
    <str name="template.base.dir">${velocity.template.base.dir:}</str>
    <str name="solr.resource.loader.enabled">${velocity.solr.resource.loader.enabled:true}</str>
    <str name="params.resource.loader.enabled">${velocity.params.resource.loader.enabled:false}</str>
  </queryResponseWriter>

  <!-- XSLT response writer transforms the XML output by any xslt file found
       in Solr's conf/xslt directory.  Changes to xslt files are checked for
       every xsltCacheLifetimeSeconds.
    -->
  <queryResponseWriter name="xslt" class="solr.XSLTResponseWriter">
    <int name="xsltCacheLifetimeSeconds">5</int>
  </queryResponseWriter>

  <!-- Query Parsers

       https://cwiki.apache.org/confluence/display/solr/Query+Syntax+and+Parsing

       Multiple QParserPlugins can be registered by name, and then
       used in either the "defType" param for the QueryComponent (used
       by SearchHandler) or in LocalParams
    -->
  <!-- example of registering a query parser -->
  <!--
     <queryParser name="myparser" class="com.mycompany.MyQParserPlugin"/>
    -->

  <!-- Function Parsers

       http://wiki.apache.org/solr/FunctionQuery

       Multiple ValueSourceParsers can be registered by name, and then
       used as function names when using the "func" QParser.
    -->
  <!-- example of registering a custom function parser  -->
  <!--
     <valueSourceParser name="myfunc"
                        class="com.mycompany.MyValueSourceParser" />
    -->


  <!-- Document Transformers
       http://wiki.apache.org/solr/DocTransformers
    -->
  <!--
     Could be something like:
     <transformer name="db" class="com.mycompany.LoadFromDatabaseTransformer" >
       <int name="connection">jdbc://....</int>
     </transformer>

     To add a constant value to all docs, use:
     <transformer name="mytrans2" class="org.apache.solr.response.transform.ValueAugmenterFactory" >
       <int name="value">5</int>
     </transformer>

     If you want the user to still be able to change it with _value:something_ use this:
     <transformer name="mytrans3" class="org.apache.solr.response.transform.ValueAugmenterFactory" >
       <double name="defaultValue">5</double>
     </transformer>

      If you are using the QueryElevationComponent, you may wish to mark documents that get boosted.  The
      EditorialMarkerFactory will do exactly that:
     <transformer name="qecBooster" class="org.apache.solr.response.transform.EditorialMarkerFactory" />
    -->
</config><|MERGE_RESOLUTION|>--- conflicted
+++ resolved
@@ -741,15 +741,8 @@
         shelfmark_ss
         tags_t
         tags_ss        
-<<<<<<< HEAD
         scholarship_t
-        old_pgpid_is
-=======
-        editors_t
-        translators_t
-        transcription_t
         old_pgpids_is
->>>>>>> 743fe37a
       </str>
       <str name="keyword_pf">
         description_t
@@ -773,12 +766,8 @@
         notes_t
         needs_review_t
         pgpid_i
-<<<<<<< HEAD
-        old_pgpid_is
+        old_pgpids_is
         scholarship_t
-=======
-        old_pgpids_is
->>>>>>> 743fe37a
       </str>
       <str name="admin_doc_pf">
         type_s
