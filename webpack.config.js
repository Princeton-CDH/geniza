--- conflicted
+++ resolved
@@ -20,14 +20,11 @@
             "./sitemedia/scss/components/_iiif.scss",
             "./sitemedia/js/iiif.js",
         ],
-<<<<<<< HEAD
         annotation: [
             "./sitemedia/scss/annotation.scss",
             "./sitemedia/js/annotation.js",
         ],
-=======
         admin: ["./sitemedia/js/admin.js"],
->>>>>>> 80e88b0f
     },
     output: {
         // locations and filenames of bundled files
